/*
 * Copyright (c) 2014, 2015, 2016, Charles River Analytics, Inc.
 * All rights reserved.
 *
 * Redistribution and use in source and binary forms, with or without
 * modification, are permitted provided that the following conditions
 * are met:
 *
 * 1. Redistributions of source code must retain the above copyright
 * notice, this list of conditions and the following disclaimer.
 * 2. Redistributions in binary form must reproduce the above
 * copyright notice, this list of conditions and the following
 * disclaimer in the documentation and/or other materials provided
 * with the distribution.
 * 3. Neither the name of the copyright holder nor the names of its
 * contributors may be used to endorse or promote products derived
 * from this software without specific prior written permission.
 *
 * THIS SOFTWARE IS PROVIDED BY THE COPYRIGHT HOLDERS AND CONTRIBUTORS
 * "AS IS" AND ANY EXPRESS OR IMPLIED WARRANTIES, INCLUDING, BUT NOT
 * LIMITED TO, THE IMPLIED WARRANTIES OF MERCHANTABILITY AND FITNESS
 * FOR A PARTICULAR PURPOSE ARE DISCLAIMED. IN NO EVENT SHALL THE
 * COPYRIGHT HOLDER OR CONTRIBUTORS BE LIABLE FOR ANY DIRECT, INDIRECT,
 * INCIDENTAL, SPECIAL, EXEMPLARY, OR CONSEQUENTIAL DAMAGES (INCLUDING,
 * BUT NOT LIMITED TO, PROCUREMENT OF SUBSTITUTE GOODS OR SERVICES;
 * LOSS OF USE, DATA, OR PROFITS; OR BUSINESS INTERRUPTION) HOWEVER
 * CAUSED AND ON ANY THEORY OF LIABILITY, WHETHER IN CONTRACT, STRICT
 * LIABILITY, OR TORT (INCLUDING NEGLIGENCE OR OTHERWISE) ARISING IN
 * ANY WAY OUT OF THE USE OF THIS SOFTWARE, EVEN IF ADVISED OF THE
 * POSSIBILITY OF SUCH DAMAGE.
 */

#include "robot_localization/ros_filter.h"
#include "robot_localization/filter_utilities.h"
#include "robot_localization/ekf.h"
#include "robot_localization/ukf.h"

#include <tf2_geometry_msgs/tf2_geometry_msgs.h>

#include <algorithm>
#include <map>
#include <string>
#include <utility>
#include <vector>
#include <limits>

namespace RobotLocalization
{
  template<typename T>
  RosFilter<T>::RosFilter(std::vector<double> args) :
      staticDiagErrorLevel_(diagnostic_msgs::DiagnosticStatus::OK),
      tfListener_(tfBuffer_),
      dynamicDiagErrorLevel_(diagnostic_msgs::DiagnosticStatus::OK),
      filter_(args),
      frequency_(30.0),
      historyLength_(0),
      lastSetPoseTime_(0),
      nhLocal_("~"),
      printDiagnostics_(true),
      publishTransform_(true),
      twoDMode_(false),
      smoothLaggedData_(false)
  {
    stateVariableNames_.push_back("X");
    stateVariableNames_.push_back("Y");
    stateVariableNames_.push_back("Z");
    stateVariableNames_.push_back("ROLL");
    stateVariableNames_.push_back("PITCH");
    stateVariableNames_.push_back("YAW");
    stateVariableNames_.push_back("X_VELOCITY");
    stateVariableNames_.push_back("Y_VELOCITY");
    stateVariableNames_.push_back("Z_VELOCITY");
    stateVariableNames_.push_back("ROLL_VELOCITY");
    stateVariableNames_.push_back("PITCH_VELOCITY");
    stateVariableNames_.push_back("YAW_VELOCITY");
    stateVariableNames_.push_back("X_ACCELERATION");
    stateVariableNames_.push_back("Y_ACCELERATION");
    stateVariableNames_.push_back("Z_ACCELERATION");

    diagnosticUpdater_.setHardwareID("none");
  }

  template<typename T>
  RosFilter<T>::~RosFilter()
  {
    topicSubs_.clear();
  }

  // @todo: Replace with AccelWithCovarianceStamped
  template<typename T>
  void RosFilter<T>::accelerationCallback(const sensor_msgs::Imu::ConstPtr &msg, const CallbackData &callbackData,
    const std::string &targetFrame)
  {
    // If we've just reset the filter, then we want to ignore any messages
    // that arrive with an older timestamp
    if (msg->header.stamp <= lastSetPoseTime_)
    {
      return;
    }

    const std::string &topicName = callbackData.topicName_;

    RF_DEBUG("------ RosFilter::accelerationCallback (" << topicName << ") ------\n"
             "Twist message:\n" << *msg);

    if (lastMessageTimes_.count(topicName) == 0)
    {
      lastMessageTimes_.insert(std::pair<std::string, ros::Time>(topicName, msg->header.stamp));
    }

    // Make sure this message is newer than the last one
    if (msg->header.stamp >= lastMessageTimes_[topicName])
    {
      RF_DEBUG("Update vector for " << topicName << " is:\n" << topicName);

      Eigen::VectorXd measurement(STATE_SIZE);
      Eigen::MatrixXd measurementCovariance(STATE_SIZE, STATE_SIZE);

      measurement.setZero();
      measurementCovariance.setZero();

      // Make sure we're actually updating at least one of these variables
      std::vector<int> updateVectorCorrected = callbackData.updateVector_;

      // Prepare the twist data for inclusion in the filter
      if (prepareAcceleration(msg, topicName, targetFrame, updateVectorCorrected, measurement,
            measurementCovariance))
      {
        // Store the measurement. Add an "acceleration" suffix so we know what kind of measurement
        // we're dealing with when we debug the core filter logic.
        enqueueMeasurement(topicName,
                           measurement,
                           measurementCovariance,
                           updateVectorCorrected,
                           callbackData.rejectionThreshold_,
                           msg->header.stamp);

        RF_DEBUG("Enqueued new measurement for " << topicName << "_acceleration\n");
      }
      else
      {
        RF_DEBUG("Did *not* enqueue measurement for " << topicName << "_acceleration\n");
      }

      lastMessageTimes_[topicName] = msg->header.stamp;

      RF_DEBUG("Last message time for " << topicName << " is now " <<
        lastMessageTimes_[topicName] << "\n");
    }
    else
    {
      std::stringstream stream;
      stream << "The " << topicName << " message has a timestamp before that of the previous message received," <<
                " this message will be ignored. This may indicate a bad timestamp. (message time: " <<
                msg->header.stamp.toSec() << ")";
      addDiagnostic(diagnostic_msgs::DiagnosticStatus::WARN,
                    topicName + "_timestamp",
                    stream.str(),
                    false);

      RF_DEBUG("Message is too old. Last message time for " << topicName <<
               " is " << lastMessageTimes_[topicName] << ", current message time is " <<
               msg->header.stamp << ".\n");
    }

    RF_DEBUG("\n----- /RosFilter::accelerationCallback (" << topicName << ") ------\n");
  }

  template<typename T>
  void RosFilter<T>::controlCallback(const geometry_msgs::Twist::ConstPtr &msg)
  {
    geometry_msgs::TwistStampedPtr twistStampedPtr = geometry_msgs::TwistStampedPtr(new geometry_msgs::TwistStamped());
    twistStampedPtr->twist = *msg;
    twistStampedPtr->header.frame_id = baseLinkFrameId_;
    twistStampedPtr->header.stamp = ros::Time::now();
    controlCallback(twistStampedPtr);
  }

  template<typename T>
  void RosFilter<T>::controlCallback(const geometry_msgs::TwistStamped::ConstPtr &msg)
  {
    if(msg->header.frame_id == baseLinkFrameId_ || msg->header.frame_id == "")
    {
      latestControl_(ControlMemberVx) = msg->twist.linear.x;
      latestControl_(ControlMemberVy) = msg->twist.linear.y;
      latestControl_(ControlMemberVz) = msg->twist.linear.z;
      latestControl_(ControlMemberVroll) = msg->twist.angular.x;
      latestControl_(ControlMemberVpitch) = msg->twist.angular.y;
      latestControl_(ControlMemberVyaw) = msg->twist.angular.z;

      // Update the filter with this control term
      filter_.setControl(latestControl_, msg->header.stamp.toSec());
    }
    else
    {
      ROS_WARN_STREAM_THROTTLE(5.0, "Commanded velocities must be given in the robot's body frame (" <<
        baseLinkFrameId_ << "). Message frame was " << msg->header.frame_id);
    }
  }

  template<typename T>
  void RosFilter<T>::enqueueMeasurement(const std::string &topicName,
                                        const Eigen::VectorXd &measurement,
                                        const Eigen::MatrixXd &measurementCovariance,
                                        const std::vector<int> &updateVector,
                                        const double mahalanobisThresh,
                                        const ros::Time &time)
  {
    MeasurementPtr meas = MeasurementPtr(new Measurement());

    meas->topicName_ = topicName;
    meas->measurement_ = measurement;
    meas->covariance_ = measurementCovariance;
    meas->updateVector_ = updateVector;
    meas->time_ = time.toSec();
    meas->mahalanobisThresh_ = mahalanobisThresh;
    measurementQueue_.push(meas);
  }

  template<typename T>
  void RosFilter<T>::forceTwoD(Eigen::VectorXd &measurement,
                               Eigen::MatrixXd &measurementCovariance,
                               std::vector<int> &updateVector)
  {
    measurement(StateMemberZ) = 0.0;
    measurement(StateMemberRoll) = 0.0;
    measurement(StateMemberPitch) = 0.0;
    measurement(StateMemberVz) = 0.0;
    measurement(StateMemberVroll) = 0.0;
    measurement(StateMemberVpitch) = 0.0;
    measurement(StateMemberAz) = 0.0;

    measurementCovariance(StateMemberZ, StateMemberZ) = 1e-6;
    measurementCovariance(StateMemberRoll, StateMemberRoll) = 1e-6;
    measurementCovariance(StateMemberPitch, StateMemberPitch) = 1e-6;
    measurementCovariance(StateMemberVz, StateMemberVz) = 1e-6;
    measurementCovariance(StateMemberVroll, StateMemberVroll) = 1e-6;
    measurementCovariance(StateMemberVpitch, StateMemberVpitch) = 1e-6;
    measurementCovariance(StateMemberAz, StateMemberAz) = 1e-6;

    updateVector[StateMemberZ] = 1;
    updateVector[StateMemberRoll] = 1;
    updateVector[StateMemberPitch] = 1;
    updateVector[StateMemberVz] = 1;
    updateVector[StateMemberVroll] = 1;
    updateVector[StateMemberVpitch] = 1;
    updateVector[StateMemberAz] = 1;
  }

  template<typename T>
  bool RosFilter<T>::getFilteredOdometryMessage(nav_msgs::Odometry &message)
  {
    // If the filter has received a measurement at some point...
    if (filter_.getInitializedStatus())
    {
      // Grab our current state and covariance estimates
      const Eigen::VectorXd &state = filter_.getState();
      const Eigen::MatrixXd &estimateErrorCovariance = filter_.getEstimateErrorCovariance();

      // Convert from roll, pitch, and yaw back to quaternion for
      // orientation values
      tf2::Quaternion quat;
      quat.setRPY(state(StateMemberRoll), state(StateMemberPitch), state(StateMemberYaw));

      // Fill out the message
      message.pose.pose.position.x = state(StateMemberX);
      message.pose.pose.position.y = state(StateMemberY);
      message.pose.pose.position.z = state(StateMemberZ);
      message.pose.pose.orientation.x = quat.x();
      message.pose.pose.orientation.y = quat.y();
      message.pose.pose.orientation.z = quat.z();
      message.pose.pose.orientation.w = quat.w();
      message.twist.twist.linear.x = state(StateMemberVx);
      message.twist.twist.linear.y = state(StateMemberVy);
      message.twist.twist.linear.z = state(StateMemberVz);
      message.twist.twist.angular.x = state(StateMemberVroll);
      message.twist.twist.angular.y = state(StateMemberVpitch);
      message.twist.twist.angular.z = state(StateMemberVyaw);

      // Our covariance matrix layout doesn't quite match
      for (size_t i = 0; i < POSE_SIZE; i++)
      {
        for (size_t j = 0; j < POSE_SIZE; j++)
        {
          message.pose.covariance[POSE_SIZE * i + j] = estimateErrorCovariance(i, j);
        }
      }

      // POSE_SIZE and TWIST_SIZE are currently the same size, but we can spare a few
      // cycles to be meticulous and not index a twist covariance array on the size of
      // a pose covariance array
      for (size_t i = 0; i < TWIST_SIZE; i++)
      {
        for (size_t j = 0; j < TWIST_SIZE; j++)
        {
          message.twist.covariance[TWIST_SIZE * i + j] =
              estimateErrorCovariance(i + POSITION_V_OFFSET, j + POSITION_V_OFFSET);
        }
      }

      message.header.stamp = ros::Time::now();
      message.header.frame_id = worldFrameId_;
      message.child_frame_id = baseLinkFrameId_;
    }

    return filter_.getInitializedStatus();
  }

  template<typename T>
  void RosFilter<T>::imuCallback(const sensor_msgs::Imu::ConstPtr &msg,
                                 const std::string &topicName,
                                 const CallbackData &poseCallbackData,
                                 const CallbackData &twistCallbackData,
                                 const CallbackData &accelCallbackData)
  {
    RF_DEBUG("------ RosFilter::imuCallback (" << topicName << ") ------\n" << "IMU message:\n" << *msg);

    // If we've just reset the filter, then we want to ignore any messages
    // that arrive with an older timestamp
    if (msg->header.stamp <= lastSetPoseTime_)
    {
      std::stringstream stream;
      stream << "The " << topicName << " message has a timestamp equal to or before the last filter reset, " <<
                "this message will be ignored. This may indicate an empty or bad timestamp. (message time: " <<
                msg->header.stamp.toSec() << ")";
      addDiagnostic(diagnostic_msgs::DiagnosticStatus::WARN,
                    topicName + "_timestamp",
                    stream.str(),
                    false);
      RF_DEBUG("Received message that preceded the most recent pose reset. Ignoring...");

      return;
    }

    // As with the odometry message, we can separate out the pose- and twist-related variables
    // in the IMU message and pass them to the pose and twist callbacks (filters)
    if (poseCallbackData.updateSum_ > 0)
    {
      // Per the IMU message specification, if the IMU does not provide orientation,
      // then its first covariance value should be set to -1, and we should ignore
      // that portion of the message. robot_localization allows users to explicitly
      // ignore data using its parameters, but we should also be compliant with
      // message specs.
      if(::fabs(msg->orientation_covariance[0] + 1) < 1e-9)
      {
        RF_DEBUG("Received IMU message with -1 as its first covariance value for orientation. "
                 "Ignoring orientation...");
      }
      else
      {
        // Extract the pose (orientation) data, pass it to its filter
        geometry_msgs::PoseWithCovarianceStamped *posPtr = new geometry_msgs::PoseWithCovarianceStamped();
        posPtr->header = msg->header;
        posPtr->pose.pose.orientation = msg->orientation;

        // Copy the covariance for roll, pitch, and yaw
        for (size_t i = 0; i < ORIENTATION_SIZE; i++)
        {
          for (size_t j = 0; j < ORIENTATION_SIZE; j++)
          {
            posPtr->pose.covariance[POSE_SIZE * (i + ORIENTATION_SIZE) + (j + ORIENTATION_SIZE)] =
                msg->orientation_covariance[ORIENTATION_SIZE * i + j];
          }
        }

        // IMU data gets handled a bit differently, since the message is ambiguous and has only a single frame_id,
        // even though the data in it is reported in two different frames. As we assume users will specify a base_link
        // to imu transform, we make the target frame baseLinkFrameId_ and tell the poseCallback that it is working
        // with IMU data. This will cause it to apply different logic to the data.
        geometry_msgs::PoseWithCovarianceStampedConstPtr pptr(posPtr);
        poseCallback(pptr, poseCallbackData, baseLinkFrameId_, true);
      }
    }

    if (twistCallbackData.updateSum_ > 0)
    {
      // Ignore rotational velocity if the first covariance value is -1
      if(::fabs(msg->angular_velocity_covariance[0] + 1) < 1e-9)
      {
        RF_DEBUG("Received IMU message with -1 as its first covariance value for angular "
                 "velocity. Ignoring angular velocity...");
      }
      else
      {
        // Repeat for velocity
        geometry_msgs::TwistWithCovarianceStamped *twistPtr = new geometry_msgs::TwistWithCovarianceStamped();
        twistPtr->header = msg->header;
        twistPtr->twist.twist.angular = msg->angular_velocity;

        // Copy the covariance
        for (size_t i = 0; i < ORIENTATION_SIZE; i++)
        {
          for (size_t j = 0; j < ORIENTATION_SIZE; j++)
          {
            twistPtr->twist.covariance[TWIST_SIZE * (i + ORIENTATION_SIZE) + (j + ORIENTATION_SIZE)] =
              msg->angular_velocity_covariance[ORIENTATION_SIZE * i + j];
          }
        }

        geometry_msgs::TwistWithCovarianceStampedConstPtr tptr(twistPtr);
        twistCallback(tptr, twistCallbackData, baseLinkFrameId_);
      }
    }

    if (accelCallbackData.updateSum_ > 0)
    {
      // Ignore linear acceleration if the first covariance value is -1
      if(::fabs(msg->linear_acceleration_covariance[0] + 1) < 1e-9)
      {
        RF_DEBUG("Received IMU message with -1 as its first covariance value for linear "
                 "acceleration. Ignoring linear acceleration...");
      }
      else
      {
        // Pass the message on
        accelerationCallback(msg, accelCallbackData, baseLinkFrameId_);
      }
    }

    RF_DEBUG("\n----- /RosFilter::imuCallback (" << topicName << ") ------\n");
  }

  template<typename T>
  void RosFilter<T>::integrateMeasurements(const ros::Time &currentTime)
  {
    const double currentTimeSec = currentTime.toSec();

    RF_DEBUG("------ RosFilter::integrateMeasurements ------\n\n"
             "Integration time is " << std::setprecision(20) << currentTimeSec << "\n"
             << measurementQueue_.size() << " measurements in queue.\n");

    // If we have any measurements in the queue, process them
    if (!measurementQueue_.empty())
    {
<<<<<<< HEAD
      // Check if the first measurement we're going to process is older than the filter's last measurement.
      // This means we have received an out-of-sequence message (one with an old timestamp), and we need to
      // revert both the filter state and measurement queue to the first state that preceded the time stamp
      // of our first measurement.
      const MeasurementPtr& firstMeasurement = measurementQueue_.top();
      if (smoothLaggedData_ && firstMeasurement->time_ < filter_.getLastMeasurementTime())
      {
        RF_DEBUG("Received a measurement that was " << filter_.getLastMeasurementTime() - firstMeasurement->time_ <<
                 " seconds in the past. Reverting filter state and measurement queue...");

        if (!revertTo(firstMeasurement->time_ - 1e-9))
        {
          RF_DEBUG("ERROR: history interval is too small to revert to time " << firstMeasurement->time_ << "\n");
          ROS_WARN_STREAM_THROTTLE(10.0, "Received old measurement for topic " << firstMeasurement->topicName_ <<
                                   ", but history interval is insufficiently sized to revert state and measurement queue.");
        }
      }

      while (!measurementQueue_.empty())
=======
      while (!measurementQueue_.empty() && ros::ok())
>>>>>>> f13632f3
      {
        MeasurementPtr measurement = measurementQueue_.top();

        // If we've reached a measurement that has a time later than now, it should wait until a future iteration.
        // Since measurements are stored in a priority queue, all remaining measurements will be in the future.
        if (measurement->time_ > currentTime)
        {
          break;
        }

        measurementQueue_.pop();

        // This will call predict and, if necessary, correct
        filter_.processMeasurement(*(measurement.get()));

        // Store old states and measurements if we're smoothing
        if (smoothLaggedData_)
        {
          // Invariant still holds: measurementHistoryDeque_.back().time_ < measurementQueue_.top().time_
          measurementHistory_.push_back(measurement);

          // We should only save the filter state one per unique timstamp
          if (measurementQueue_.empty() ||
              ::fabs(measurementQueue_.top()->time_ - filter_.getLastMeasurementTime()) > 1e-9)
          {
            saveFilterState(filter_);
          }
        }
      }

      filter_.setLastUpdateTime(currentTimeSec);
    }
    else if (filter_.getInitializedStatus())
    {
      // In the event that we don't get any measurements for a long time,
      // we still need to continue to estimate our state. Therefore, we
      // should project the state forward here.
      double lastUpdateDelta = currentTimeSec - filter_.getLastUpdateTime();

      // If we get a large delta, then continuously predict until
      if (lastUpdateDelta >= filter_.getSensorTimeout())
      {
        RF_DEBUG("Sensor timeout! Last update time was " << filter_.getLastUpdateTime() <<
                 ", current time is " << currentTimeSec <<
                 ", delta is " << lastUpdateDelta << "\n");

        filter_.validateDelta(lastUpdateDelta);
        filter_.predict(currentTimeSec, lastUpdateDelta);

        // Update the last measurement time and last update time
        filter_.setLastMeasurementTime(filter_.getLastMeasurementTime() + lastUpdateDelta);
        filter_.setLastUpdateTime(filter_.getLastUpdateTime() + lastUpdateDelta);
      }
    }
    else
    {
      RF_DEBUG("Filter not yet initialized.\n");
    }

    RF_DEBUG("\n----- /RosFilter::integrateMeasurements ------\n");
  }

  template<typename T>
  void RosFilter<T>::loadParams()
  {
    /* For diagnostic purposes, collect information about how many different
     * sources are measuring each absolute pose variable and do not have
     * differential integration enabled.
     */
    std::map<StateMembers, int> absPoseVarCounts;
    absPoseVarCounts[StateMemberX] = 0;
    absPoseVarCounts[StateMemberY] = 0;
    absPoseVarCounts[StateMemberZ] = 0;
    absPoseVarCounts[StateMemberRoll] = 0;
    absPoseVarCounts[StateMemberPitch] = 0;
    absPoseVarCounts[StateMemberYaw] = 0;

    // Same for twist variables
    std::map<StateMembers, int> twistVarCounts;
    twistVarCounts[StateMemberVx] = 0;
    twistVarCounts[StateMemberVy] = 0;
    twistVarCounts[StateMemberVz] = 0;
    twistVarCounts[StateMemberVroll] = 0;
    twistVarCounts[StateMemberVpitch] = 0;
    twistVarCounts[StateMemberVyaw] = 0;

    // Determine if we'll be printing diagnostic information
    nhLocal_.param("print_diagnostics", printDiagnostics_, true);

    // Grab the debug param. If true, the node will produce a LOT of output.
    bool debug;
    nhLocal_.param("debug", debug, false);

    if (debug)
    {
      std::string debugOutFile;

      try
      {
        nhLocal_.param("debug_out_file", debugOutFile, std::string("robot_localization_debug.txt"));
        debugStream_.open(debugOutFile.c_str());

        // Make sure we succeeded
        if (debugStream_.is_open())
        {
          filter_.setDebug(debug, &debugStream_);
        }
        else
        {
          ROS_WARN_STREAM("RosFilter::loadParams() - unable to create debug output file " << debugOutFile);
        }
      }
      catch(const std::exception &e)
      {
        ROS_WARN_STREAM("RosFilter::loadParams() - unable to create debug output file" << debugOutFile
                        << ". Error was " << e.what() << "\n");
      }
    }

    // These params specify the name of the robot's body frame (typically
    // base_link) and odometry frame (typically odom)
    nhLocal_.param("map_frame", mapFrameId_, std::string("map"));
    nhLocal_.param("odom_frame", odomFrameId_, std::string("odom"));
    nhLocal_.param("base_link_frame", baseLinkFrameId_, std::string("base_link"));

    /*
     * These parameters are designed to enforce compliance with REP-105:
     * http://www.ros.org/reps/rep-0105.html
     * When fusing absolute position data from sensors such as GPS, the state
     * estimate can undergo discrete jumps. According to REP-105, we want three
     * coordinate frames: map, odom, and base_link. The map frame can have
     * discontinuities, but is the frame with the most accurate position estimate
     * for the robot and should not suffer from drift. The odom frame drifts over
     * time, but is guaranteed to be continuous and is accurate enough for local
     * planning and navigation. The base_link frame is affixed to the robot. The
     * intention is that some odometry source broadcasts the odom->base_link
     * transform. The localization software should broadcast map->base_link.
     * However, tf does not allow multiple parents for a coordinate frame, so
     * we must *compute* map->base_link, but then use the existing odom->base_link
     * transform to compute *and broadcast* map->odom.
     *
     * The state estimation nodes in robot_localization therefore have two "modes."
     * If your world_frame parameter value matches the odom_frame parameter value,
     * then robot_localization will assume someone else is broadcasting a transform
     * from odom_frame->base_link_frame, and it will compute the
     * map_frame->odom_frame transform. Otherwise, it will simply compute the
     * odom_frame->base_link_frame transform.
     *
     * The default is the latter behavior (broadcast of odom->base_link).
     */
    nhLocal_.param("world_frame", worldFrameId_, odomFrameId_);

    ROS_FATAL_COND(mapFrameId_ == odomFrameId_ ||
                   odomFrameId_ == baseLinkFrameId_ ||
                   mapFrameId_ == baseLinkFrameId_,
                   "Invalid frame configuration! The values for map_frame, odom_frame, "
                   "and base_link_frame must be unique");

    // Try to resolve tf_prefix
    std::string tfPrefix = "";
    std::string tfPrefixPath = "";
    if (nhLocal_.searchParam("tf_prefix", tfPrefixPath))
    {
      nhLocal_.getParam(tfPrefixPath, tfPrefix);
    }

    // Append the tf prefix in a tf2-friendly manner
    FilterUtilities::appendPrefix(tfPrefix, mapFrameId_);
    FilterUtilities::appendPrefix(tfPrefix, odomFrameId_);
    FilterUtilities::appendPrefix(tfPrefix, baseLinkFrameId_);
    FilterUtilities::appendPrefix(tfPrefix, worldFrameId_);

    // Whether we're publshing the world_frame->base_link_frame transform
    nhLocal_.param("publish_tf", publishTransform_, true);

    // Transform future dating
    double offsetTmp;
    nhLocal_.param("transform_time_offset", offsetTmp, 0.0);
    tfTimeOffset_.fromSec(offsetTmp);

    // Update frequency and sensor timeout
    double sensorTimeout;
    nhLocal_.param("frequency", frequency_, 30.0);
    nhLocal_.param("sensor_timeout", sensorTimeout, 1.0 / frequency_);
    filter_.setSensorTimeout(sensorTimeout);

    // Determine if we're in 2D mode
    nhLocal_.param("two_d_mode", twoDMode_, false);

<<<<<<< HEAD
    // Smoothing window size
    nhLocal_.param("smooth_lagged_data", smoothLaggedData_, false);
    nhLocal_.param("history_length", historyLength_, 0.0);

    if (!smoothLaggedData_ && ::fabs(historyLength_) > 1e-9)
    {
      ROS_WARN_STREAM("Filter history interval of " << historyLength_ <<
                      " specified, but smooth_lagged_data is set to false. Lagged data will not be smoothed.");
    }

    if(smoothLaggedData_ && historyLength_ < -1e9)
    {
      ROS_WARN_STREAM("Negative history interval of " << historyLength_ << " specified. Absolute value will be assumed.");
    }

    historyLength_ = ::fabs(historyLength_);
=======
    // Determine if we're using a control term
    bool useControl = false;
    bool stampedControl = false;
    double controlTimeout = sensorTimeout;
    std::vector<int> controlUpdateVector(TWIST_SIZE, 0);
    std::vector<double> accelerationLimits(TWIST_SIZE, 0.0);
    std::vector<double> accelerationGains(TWIST_SIZE, 0.0);
    std::vector<double> decelerationLimits(TWIST_SIZE, 0.0);
    std::vector<double> decelerationGains(TWIST_SIZE, 0.0);

    nhLocal_.param("use_control", useControl, false);
    nhLocal_.param("stamped_control", stampedControl, false);
    nhLocal_.param("control_timeout", controlTimeout, sensorTimeout);

    if(useControl)
    {
      if(nhLocal_.getParam("control_config", controlUpdateVector))
      {
        if(controlUpdateVector.size() != TWIST_SIZE)
        {
          ROS_ERROR_STREAM("Control configuration must be of size " << TWIST_SIZE << ". Provided config was of "
            "size " << controlUpdateVector.size() << ". No control term will be used.");
          useControl = false;
        }
      }
      else
      {
        ROS_ERROR_STREAM("use_control is set to true, but control_config is missing. No control term will be used.");
        useControl = false;
      }

      if(nhLocal_.getParam("acceleration_limits", accelerationLimits))
      {
        if(accelerationLimits.size() != TWIST_SIZE)
        {
          ROS_ERROR_STREAM("Acceleration configuration must be of size " << TWIST_SIZE << ". Provided config was of "
            "size " << accelerationLimits.size() << ". No control term will be used.");
          useControl = false;
        }
      }
      else
      {
        ROS_WARN_STREAM("use_control is set to true, but acceleration_limits is missing. Will use default values.");
        accelerationLimits.resize(TWIST_SIZE, 1.0);
      }

      accelerationGains.resize(TWIST_SIZE, 1.0);
      if(nhLocal_.getParam("acceleration_gains", accelerationGains))
      {
        if(accelerationGains.size() != TWIST_SIZE)
        {
          ROS_ERROR_STREAM("Acceleration gain configuration must be of size " << TWIST_SIZE <<
            ". Provided config was of size " << accelerationGains.size() << ". All gains will be assumed to be 1.");
          accelerationGains.resize(TWIST_SIZE, 1.0);
        }
      }

      bool useAccelLimits = false;
      if(nhLocal_.getParam("deceleration_limits", decelerationLimits))
      {
        if(decelerationLimits.size() != TWIST_SIZE)
        {
          ROS_ERROR_STREAM("Deceleration configuration must be of size " << TWIST_SIZE <<
            ". Provided config was of size " << decelerationLimits.size() << ". No control term will be used.");
          useControl = false;
        }
      }
      else
      {
        ROS_INFO_STREAM("use_control is set to true, but no deceleration_limits specified. Will use acceleration "
          "limits.");
        decelerationLimits = accelerationLimits;
        useAccelLimits = true;
      }

      decelerationGains.resize(TWIST_SIZE, 1.0);
      if(nhLocal_.getParam("deceleration_gains", decelerationGains))
      {
        if(decelerationGains.size() != TWIST_SIZE)
        {
          ROS_ERROR_STREAM("Acceleration gain configuration must be of size " << TWIST_SIZE <<
            ". Provided config was of size " << decelerationLimits.size() << ". All gains will be assumed to be 1.");
        }
      }
      else if(useAccelLimits)
      {
        ROS_INFO_STREAM("Using acceleration gains for deceleration");
        decelerationGains = accelerationGains;
      }
    }
>>>>>>> f13632f3

    // Debugging writes to file
    RF_DEBUG("tf_prefix is " << tfPrefix <<
             "\nmap_frame is " << mapFrameId_ <<
             "\nodom_frame is " << odomFrameId_ <<
             "\nbase_link_frame is " << baseLinkFrameId_ <<
             "\nworld_frame is " << worldFrameId_ <<
             "\ntransform_time_offset is " << tfTimeOffset_.toSec() <<
             "\nfrequency is " << frequency_ <<
             "\nsensor_timeout is " << filter_.getSensorTimeout() <<
             "\ntwo_d_mode is " << (twoDMode_ ? "true" : "false") <<
<<<<<<< HEAD
             "\nsmooth_lagged_data is " << (smoothLaggedData_ ? "true" : "false") <<
             "\nhistory_length is " << historyLength_ <<
=======
             "\nuse_control is " << (useControl ? "true" : "false") <<
             "\nstamped_control is " << (stampedControl ? "true" : "false") <<
             "\ncontrol_config is " << controlUpdateVector <<
             "\ncontrol_timeout is " << controlTimeout <<
             "\nacceleration_limits are " << accelerationLimits <<
             "\nacceleration_gains are " << accelerationLimits <<
             "\ndeceleration_limits are " << decelerationLimits <<
             "\ndeceleration_gains are " << decelerationLimits <<
>>>>>>> f13632f3
             "\nprint_diagnostics is " << (printDiagnostics_ ? "true" : "false") << "\n");

    // Create a subscriber for manually setting/resetting pose
    setPoseSub_ = nh_.subscribe<geometry_msgs::PoseWithCovarianceStamped>("set_pose",
                                                                          1,
                                                                          &RosFilter<T>::setPoseCallback,
                                                                          this);

    // Create a service for manually setting/resetting pose
    setPoseSrv_ = nh_.advertiseService("set_pose", &RosFilter<T>::setPoseSrvCallback, this);

    // Init the last last measurement time so we don't get a huge initial delta
    filter_.setLastMeasurementTime(ros::Time::now().toSec());
    filter_.setLastUpdateTime(ros::Time::now().toSec());

    // Now pull in each topic to which we want to subscribe.
    // Start with odom.
    size_t topicInd = 0;
    bool moreParams = false;
    do
    {
      // Build the string in the form of "odomX", where X is the odom topic number,
      // then check if we have any parameters with that value. Users need to make
      // sure they don't have gaps in their configs (e.g., odom0 and then odom2)
      std::stringstream ss;
      ss << "odom" << topicInd++;
      std::string odomTopicName = ss.str();
      moreParams = nhLocal_.hasParam(odomTopicName);

      if (moreParams)
      {
        // Determine if we want to integrate this sensor differentially
        bool differential;
        nhLocal_.param(odomTopicName + std::string("_differential"), differential, false);

        // Determine if we want to integrate this sensor relatively
        bool relative;
        nhLocal_.param(odomTopicName + std::string("_relative"), relative, false);

        if (relative && differential)
        {
          ROS_WARN_STREAM("Both " << odomTopicName << "_differential" << " and " << odomTopicName <<
                          "_relative were set to true. Using differential mode.");

          relative = false;
        }

        std::string odomTopic;
        nhLocal_.getParam(odomTopicName, odomTopic);

        // Check for pose rejection threshold
        double poseMahalanobisThresh;
        nhLocal_.param(odomTopicName + std::string("_pose_rejection_threshold"),
                       poseMahalanobisThresh,
                       std::numeric_limits<double>::max());

        // Check for twist rejection threshold
        double twistMahalanobisThresh;
        nhLocal_.param(odomTopicName + std::string("_twist_rejection_threshold"),
                       twistMahalanobisThresh,
                       std::numeric_limits<double>::max());

        // Now pull in its boolean update vector configuration. Create separate vectors for pose
        // and twist data, and then zero out the opposite values in each vector (no pose data in
        // the twist update vector and vice-versa).
        std::vector<int> updateVec = loadUpdateConfig(odomTopicName);
        std::vector<int> poseUpdateVec = updateVec;
        std::fill(poseUpdateVec.begin() + POSITION_V_OFFSET, poseUpdateVec.begin() + POSITION_V_OFFSET + TWIST_SIZE, 0);
        std::vector<int> twistUpdateVec = updateVec;
        std::fill(twistUpdateVec.begin() + POSITION_OFFSET, twistUpdateVec.begin() + POSITION_OFFSET + POSE_SIZE, 0);

        int poseUpdateSum = std::accumulate(poseUpdateVec.begin(), poseUpdateVec.end(), 0);
        int twistUpdateSum = std::accumulate(twistUpdateVec.begin(), twistUpdateVec.end(), 0);
        int odomQueueSize = 1;
        nhLocal_.param(odomTopicName + "_queue_size", odomQueueSize, 1);

        const CallbackData poseCallbackData(odomTopicName + "_pose",poseUpdateVec, poseUpdateSum, differential,
          relative, poseMahalanobisThresh);
        const CallbackData twistCallbackData(odomTopicName + "_twist", twistUpdateVec, twistUpdateSum, false, false,
          twistMahalanobisThresh);

        // Store the odometry topic subscribers so they don't go out of scope.
        if (poseUpdateSum + twistUpdateSum > 0)
        {
          topicSubs_.push_back(
            nh_.subscribe<nav_msgs::Odometry>(odomTopic, odomQueueSize,
              boost::bind(&RosFilter<T>::odometryCallback, this, _1, odomTopicName, poseCallbackData, twistCallbackData)));
        }
        else
        {
          std::stringstream stream;
          stream << odomTopic << " is listed as an input topic, but all update variables are false";

          addDiagnostic(diagnostic_msgs::DiagnosticStatus::WARN,
                        odomTopic + "_configuration",
                        stream.str(),
                        true);
        }

        if (poseUpdateSum > 0)
        {
          if (differential)
          {
            twistVarCounts[StateMemberVx] += poseUpdateVec[StateMemberX];
            twistVarCounts[StateMemberVy] += poseUpdateVec[StateMemberY];
            twistVarCounts[StateMemberVz] += poseUpdateVec[StateMemberZ];
            twistVarCounts[StateMemberVroll] += poseUpdateVec[StateMemberRoll];
            twistVarCounts[StateMemberVpitch] += poseUpdateVec[StateMemberPitch];
            twistVarCounts[StateMemberVyaw] += poseUpdateVec[StateMemberYaw];
          }
          else
          {
            absPoseVarCounts[StateMemberX] += poseUpdateVec[StateMemberX];
            absPoseVarCounts[StateMemberY] += poseUpdateVec[StateMemberY];
            absPoseVarCounts[StateMemberZ] += poseUpdateVec[StateMemberZ];
            absPoseVarCounts[StateMemberRoll] += poseUpdateVec[StateMemberRoll];
            absPoseVarCounts[StateMemberPitch] += poseUpdateVec[StateMemberPitch];
            absPoseVarCounts[StateMemberYaw] += poseUpdateVec[StateMemberYaw];
          }
        }

        if (twistUpdateSum > 0)
        {
          twistVarCounts[StateMemberVx] += twistUpdateVec[StateMemberVx];
          twistVarCounts[StateMemberVy] += twistUpdateVec[StateMemberVx];
          twistVarCounts[StateMemberVz] += twistUpdateVec[StateMemberVz];
          twistVarCounts[StateMemberVroll] += twistUpdateVec[StateMemberVroll];
          twistVarCounts[StateMemberVpitch] += twistUpdateVec[StateMemberVpitch];
          twistVarCounts[StateMemberVyaw] += twistUpdateVec[StateMemberVyaw];
        }

        RF_DEBUG("Subscribed to " << odomTopic << " (" << odomTopicName << ")\n\t" <<
                 odomTopicName << "_differential is " << (differential ? "true" : "false") << "\n\t" <<
                 odomTopicName << "_pose_rejection_threshold is " << poseMahalanobisThresh << "\n\t" <<
                 odomTopicName << "_twist_rejection_threshold is " << twistMahalanobisThresh << "\n\t" <<
                 odomTopicName << "_queue_size is " << odomQueueSize << "\n\t" <<
                 odomTopicName << " pose update vector is " << poseUpdateVec << "\t"<<
                 odomTopicName << " twist update vector is " << twistUpdateVec);
      }
    }
    while (moreParams);

    // Repeat for pose
    topicInd = 0;
    moreParams = false;
    do
    {
      std::stringstream ss;
      ss << "pose" << topicInd++;
      std::string poseTopicName = ss.str();
      moreParams = nhLocal_.hasParam(poseTopicName);

      if (moreParams)
      {
        bool differential;
        nhLocal_.param(poseTopicName + std::string("_differential"), differential, false);

        // Determine if we want to integrate this sensor relatively
        bool relative;
        nhLocal_.param(poseTopicName + std::string("_relative"), relative, false);

        if (relative && differential)
        {
          ROS_WARN_STREAM("Both " << poseTopicName << "_differential" << " and " << poseTopicName <<
                          "_relative were set to true. Using differential mode.");

          relative = false;
        }

        std::string poseTopic;
        nhLocal_.getParam(poseTopicName, poseTopic);

        // Check for pose rejection threshold
        double poseMahalanobisThresh;
        nhLocal_.param(poseTopicName + std::string("_rejection_threshold"),
                       poseMahalanobisThresh,
                       std::numeric_limits<double>::max());

        int poseQueueSize = 1;
        nhLocal_.param(poseTopicName + "_queue_size", poseQueueSize, 1);

        // Pull in the sensor's config, zero out values that are invalid for the pose type
        std::vector<int> poseUpdateVec = loadUpdateConfig(poseTopicName);
        std::fill(poseUpdateVec.begin() + POSITION_V_OFFSET,
                  poseUpdateVec.begin() + POSITION_V_OFFSET + TWIST_SIZE,
                  0);
        std::fill(poseUpdateVec.begin() + POSITION_A_OFFSET,
                  poseUpdateVec.begin() + POSITION_A_OFFSET + ACCELERATION_SIZE,
                  0);

        int poseUpdateSum = std::accumulate(poseUpdateVec.begin(), poseUpdateVec.end(), 0);

        if (poseUpdateSum > 0)
        {
          const CallbackData callbackData(poseTopicName, poseUpdateVec, poseUpdateSum, differential, relative,
            poseMahalanobisThresh);

          topicSubs_.push_back(
            nh_.subscribe<geometry_msgs::PoseWithCovarianceStamped>(poseTopic, poseQueueSize,
              boost::bind(&RosFilter<T>::poseCallback, this, _1, callbackData, worldFrameId_, false)));

          if (differential)
          {
            twistVarCounts[StateMemberVx] += poseUpdateVec[StateMemberX];
            twistVarCounts[StateMemberVy] += poseUpdateVec[StateMemberY];
            twistVarCounts[StateMemberVz] += poseUpdateVec[StateMemberZ];
            twistVarCounts[StateMemberVroll] += poseUpdateVec[StateMemberRoll];
            twistVarCounts[StateMemberVpitch] += poseUpdateVec[StateMemberPitch];
            twistVarCounts[StateMemberVyaw] += poseUpdateVec[StateMemberYaw];
          }
          else
          {
            absPoseVarCounts[StateMemberX] += poseUpdateVec[StateMemberX];
            absPoseVarCounts[StateMemberY] += poseUpdateVec[StateMemberY];
            absPoseVarCounts[StateMemberZ] += poseUpdateVec[StateMemberZ];
            absPoseVarCounts[StateMemberRoll] += poseUpdateVec[StateMemberRoll];
            absPoseVarCounts[StateMemberPitch] += poseUpdateVec[StateMemberPitch];
            absPoseVarCounts[StateMemberYaw] += poseUpdateVec[StateMemberYaw];
          }
        }
        else
        {
          ROS_WARN_STREAM("Warning: " << poseTopic << " is listed as an input topic, "
                          "but all pose update variables are false");
        }

        RF_DEBUG("Subscribed to " << poseTopic << " (" << poseTopicName << ")\n\t" <<
                 poseTopicName << "_differential is " << (differential ? "true" : "false") << "\n\t" <<
                 poseTopicName << "_rejection_threshold is " << poseMahalanobisThresh << "\n\t" <<
                 poseTopicName << "_queue_size is " << poseQueueSize << "\n\t" <<
                 poseTopicName << " update vector is " << poseUpdateVec);
      }
    }
    while (moreParams);

    // Repeat for twist
    topicInd = 0;
    moreParams = false;
    do
    {
      std::stringstream ss;
      ss << "twist" << topicInd++;
      std::string twistTopicName = ss.str();
      moreParams = nhLocal_.hasParam(twistTopicName);

      if (moreParams)
      {
        std::string twistTopic;
        nhLocal_.getParam(twistTopicName, twistTopic);

        // Check for twist rejection threshold
        double twistMahalanobisThresh;
        nhLocal_.param(twistTopicName + std::string("_rejection_threshold"),
                       twistMahalanobisThresh,
                       std::numeric_limits<double>::max());

        int twistQueueSize = 1;
        nhLocal_.param(twistTopicName + "_queue_size", twistQueueSize, 1);

        // Pull in the sensor's config, zero out values that are invalid for the twist type
        std::vector<int> twistUpdateVec = loadUpdateConfig(twistTopicName);
        std::fill(twistUpdateVec.begin() + POSITION_OFFSET, twistUpdateVec.begin() + POSITION_OFFSET + POSE_SIZE, 0);

        int twistUpdateSum = std::accumulate(twistUpdateVec.begin(), twistUpdateVec.end(), 0);

        if (twistUpdateSum > 0)
        {
          const CallbackData callbackData(twistTopicName, twistUpdateVec, twistUpdateSum,false, false,
            twistMahalanobisThresh);

          topicSubs_.push_back(
            nh_.subscribe<geometry_msgs::TwistWithCovarianceStamped>(twistTopic, twistQueueSize,
              boost::bind(&RosFilter<T>::twistCallback, this, _1, callbackData, baseLinkFrameId_)));

          twistVarCounts[StateMemberVx] += twistUpdateVec[StateMemberVx];
          twistVarCounts[StateMemberVy] += twistUpdateVec[StateMemberVy];
          twistVarCounts[StateMemberVz] += twistUpdateVec[StateMemberVz];
          twistVarCounts[StateMemberVroll] += twistUpdateVec[StateMemberVroll];
          twistVarCounts[StateMemberVpitch] += twistUpdateVec[StateMemberVpitch];
          twistVarCounts[StateMemberVyaw] += twistUpdateVec[StateMemberVyaw];
        }
        else
        {
          ROS_WARN_STREAM("Warning: " << twistTopic << " is listed as an input topic, "
                          "but all twist update variables are false");
        }

        RF_DEBUG("Subscribed to " << twistTopic << " (" << twistTopicName << ")\n\t" <<
                 twistTopicName << "_rejection_threshold is " << twistMahalanobisThresh << "\n\t" <<
                 twistTopicName << "_queue_size is " << twistQueueSize << "\n\t" <<
                 twistTopicName << " update vector is " << twistUpdateVec);
      }
    }
    while (moreParams);

    // Repeat for IMU
    topicInd = 0;
    moreParams = false;
    do
    {
      std::stringstream ss;
      ss << "imu" << topicInd++;
      std::string imuTopicName = ss.str();
      moreParams = nhLocal_.hasParam(imuTopicName);

      if (moreParams)
      {
        bool differential;
        nhLocal_.param(imuTopicName + std::string("_differential"), differential, false);

        // Determine if we want to integrate this sensor relatively
        bool relative;
        nhLocal_.param(imuTopicName + std::string("_relative"), relative, false);

        if (relative && differential)
        {
          ROS_WARN_STREAM("Both " << imuTopicName << "_differential" << " and " << imuTopicName <<
                          "_relative were set to true. Using differential mode.");

          relative = false;
        }

        std::string imuTopic;
        nhLocal_.getParam(imuTopicName, imuTopic);

        // Check for pose rejection threshold
        double poseMahalanobisThresh;
        nhLocal_.param(imuTopicName + std::string("_pose_rejection_threshold"),
                       poseMahalanobisThresh,
                       std::numeric_limits<double>::max());

        // Check for angular velocity rejection threshold
        double twistMahalanobisThresh;
        std::string imuTwistRejectionName =
          imuTopicName + std::string("_twist_rejection_threshold");
        nhLocal_.param(imuTwistRejectionName, twistMahalanobisThresh, std::numeric_limits<double>::max());

        // Check for acceleration rejection threshold
        double accelMahalanobisThresh;
        nhLocal_.param(imuTopicName + std::string("_linear_acceleration_rejection_threshold"),
                       accelMahalanobisThresh,
                       std::numeric_limits<double>::max());

        bool removeGravAcc = false;
        nhLocal_.param(imuTopicName + "_remove_gravitational_acceleration", removeGravAcc, false);
        removeGravitationalAcc_[imuTopicName + "_acceleration"] = removeGravAcc;

        // Now pull in its boolean update vector configuration and differential
        // update configuration (as this contains pose information)
        std::vector<int> updateVec = loadUpdateConfig(imuTopicName);

        std::vector<int> poseUpdateVec = updateVec;
        std::fill(poseUpdateVec.begin() + POSITION_V_OFFSET,
                  poseUpdateVec.begin() + POSITION_V_OFFSET + TWIST_SIZE,
                  0);
        std::fill(poseUpdateVec.begin() + POSITION_A_OFFSET,
                  poseUpdateVec.begin() + POSITION_A_OFFSET + ACCELERATION_SIZE,
                  0);

        std::vector<int> twistUpdateVec = updateVec;
        std::fill(twistUpdateVec.begin() + POSITION_OFFSET,
                  twistUpdateVec.begin() + POSITION_OFFSET + POSE_SIZE,
                  0);
        std::fill(twistUpdateVec.begin() + POSITION_A_OFFSET,
                  twistUpdateVec.begin() + POSITION_A_OFFSET + ACCELERATION_SIZE,
                  0);

        std::vector<int> accelUpdateVec = updateVec;
        std::fill(accelUpdateVec.begin() + POSITION_OFFSET,
                  accelUpdateVec.begin() + POSITION_OFFSET + POSE_SIZE,
                  0);
        std::fill(accelUpdateVec.begin() + POSITION_V_OFFSET,
                  accelUpdateVec.begin() + POSITION_V_OFFSET + TWIST_SIZE,
                  0);

        int poseUpdateSum = std::accumulate(poseUpdateVec.begin(), poseUpdateVec.end(), 0);
        int twistUpdateSum = std::accumulate(twistUpdateVec.begin(), twistUpdateVec.end(), 0);
        int accelUpdateSum = std::accumulate(accelUpdateVec.begin(), accelUpdateVec.end(), 0);

        // Check if we're using control input for any of the acceleration variables; turn the off if so
        if(static_cast<bool>(controlUpdateVector[ControlMemberVx]) && static_cast<bool>(accelUpdateVec[StateMemberAx]))
        {
          ROS_WARN_STREAM("X acceleration is being measured from IMU; X velocity control input is disabled");
          controlUpdateVector[ControlMemberVx] = 0;
        }
        if(static_cast<bool>(controlUpdateVector[ControlMemberVy]) && static_cast<bool>(accelUpdateVec[StateMemberAy]))
        {
          ROS_WARN_STREAM("Y acceleration is being measured from IMU; Y velocity control input is disabled");
          controlUpdateVector[ControlMemberVy] = 0;
        }
        if(static_cast<bool>(controlUpdateVector[ControlMemberVz]) && static_cast<bool>(accelUpdateVec[StateMemberAz]))
        {
          ROS_WARN_STREAM("Z acceleration is being measured from IMU; Z velocity control input is disabled");
          controlUpdateVector[ControlMemberVz] = 0;
        }

        int imuQueueSize = 1;
        nhLocal_.param(imuTopicName + "_queue_size", imuQueueSize, 1);

        if (poseUpdateSum + twistUpdateSum + accelUpdateSum > 0)
        {
          const CallbackData poseCallbackData(imuTopicName + "_pose", poseUpdateVec, poseUpdateSum, differential,
            relative, poseMahalanobisThresh);
          const CallbackData twistCallbackData(imuTopicName + "_twist", twistUpdateVec, twistUpdateSum, differential,
            relative, poseMahalanobisThresh);
          const CallbackData accelCallbackData(imuTopicName + "_acceleration", accelUpdateVec, accelUpdateSum,
            differential, relative, accelMahalanobisThresh);

          topicSubs_.push_back(
            nh_.subscribe<sensor_msgs::Imu>(imuTopic, imuQueueSize,
              boost::bind(&RosFilter<T>::imuCallback, this, _1, imuTopicName, poseCallbackData, twistCallbackData,
                accelCallbackData)));
        }
        else
        {
          ROS_WARN_STREAM("Warning: " << imuTopic << " is listed as an input topic, "
                          "but all its update variables are false");
        }

        if (poseUpdateSum > 0)
        {
          if (differential)
          {
            twistVarCounts[StateMemberVroll] += poseUpdateVec[StateMemberRoll];
            twistVarCounts[StateMemberVpitch] += poseUpdateVec[StateMemberPitch];
            twistVarCounts[StateMemberVyaw] += poseUpdateVec[StateMemberYaw];
          }
          else
          {
            absPoseVarCounts[StateMemberRoll] += poseUpdateVec[StateMemberRoll];
            absPoseVarCounts[StateMemberPitch] += poseUpdateVec[StateMemberPitch];
            absPoseVarCounts[StateMemberYaw] += poseUpdateVec[StateMemberYaw];
          }
        }

        if (twistUpdateSum > 0)
        {
          twistVarCounts[StateMemberVroll] += twistUpdateVec[StateMemberVroll];
          twistVarCounts[StateMemberVpitch] += twistUpdateVec[StateMemberVpitch];
          twistVarCounts[StateMemberVyaw] += twistUpdateVec[StateMemberVyaw];
        }

        RF_DEBUG("Subscribed to " << imuTopic << " (" << imuTopicName << ")\n\t" <<
                 imuTopicName << "_differential is " << (differential ? "true" : "false") << "\n\t" <<
                 imuTopicName << "_pose_rejection_threshold is " << poseMahalanobisThresh << "\n\t" <<
                 imuTopicName << "_twist_rejection_threshold is " << twistMahalanobisThresh << "\n\t" <<
                 imuTopicName << "_linear_acceleration_rejection_threshold is " << accelMahalanobisThresh << "\n\t" <<
                 imuTopicName << "_remove_gravitational_acceleration is " <<
                                 (removeGravAcc ? "true" : "false") << "\n\t" <<
                 imuTopicName << "_queue_size is " << imuQueueSize << "\n\t" <<
                 imuTopicName << " pose update vector is " << poseUpdateVec << "\t"<<
                 imuTopicName << " twist update vector is " << twistUpdateVec << "\t" <<
                 imuTopicName << " acceleration update vector is " << accelUpdateVec);
      }
    }
    while (moreParams);

    // Now that we've checked if IMU linear acceleration is being used, we can determine our final control parameters
    if(useControl && std::accumulate(controlUpdateVector.begin(), controlUpdateVector.end(), 0) == 0)
    {
      ROS_ERROR_STREAM("use_control is set to true, but control_config has only false values. No control term "
        "will be used.");
      useControl = false;
    }

    // If we're using control, set the parameters and create the necessary subscribers
    if(useControl)
    {
      latestControl_.resize(TWIST_SIZE);
      latestControl_.setZero();

      filter_.setControlParams(controlUpdateVector, controlTimeout, accelerationLimits, accelerationGains,
        decelerationLimits, decelerationGains);

      if(stampedControl)
      {
        controlSub_ = nh_.subscribe<geometry_msgs::TwistStamped>("cmd_vel", 1, &RosFilter<T>::controlCallback, this);
      }
      else
      {
        controlSub_ = nh_.subscribe<geometry_msgs::Twist>("cmd_vel", 1, &RosFilter<T>::controlCallback, this);
      }
    }

    /* Warn users about:
    *    1. Multiple non-differential input sources
    *    2. No absolute *or* velocity measurements for pose variables
    */
    if (printDiagnostics_)
    {
      for (int stateVar = StateMemberX; stateVar <= StateMemberYaw; ++stateVar)
      {
        if (absPoseVarCounts[static_cast<StateMembers>(stateVar)] > 1)
        {
          std::stringstream stream;
          stream <<  absPoseVarCounts[static_cast<StateMembers>(stateVar - POSITION_OFFSET)] <<
              " absolute pose inputs detected for " << stateVariableNames_[stateVar] <<
              ". This may result in oscillations. Please ensure that your variances for each "
              "measured variable are set appropriately.";

          addDiagnostic(diagnostic_msgs::DiagnosticStatus::WARN,
                        stateVariableNames_[stateVar] + "_configuration",
                        stream.str(),
                        true);
        }
        else if (absPoseVarCounts[static_cast<StateMembers>(stateVar)] == 0)
        {
          if ((static_cast<StateMembers>(stateVar) == StateMemberX &&
               twistVarCounts[static_cast<StateMembers>(StateMemberVx)] == 0) ||
              (static_cast<StateMembers>(stateVar) == StateMemberY &&
               twistVarCounts[static_cast<StateMembers>(StateMemberVy)] == 0) ||
              (static_cast<StateMembers>(stateVar) == StateMemberZ &&
               twistVarCounts[static_cast<StateMembers>(StateMemberVz)] == 0 &&
               twoDMode_ == false) ||
              (static_cast<StateMembers>(stateVar) == StateMemberRoll &&
               twistVarCounts[static_cast<StateMembers>(StateMemberVroll)] == 0 &&
               twoDMode_ == false) ||
              (static_cast<StateMembers>(stateVar) == StateMemberPitch &&
               twistVarCounts[static_cast<StateMembers>(StateMemberVpitch)] == 0 &&
               twoDMode_ == false) ||
              (static_cast<StateMembers>(stateVar) == StateMemberYaw &&
               twistVarCounts[static_cast<StateMembers>(StateMemberVyaw)] == 0))
          {
            std::stringstream stream;
            stream << "Neither " << stateVariableNames_[stateVar] << " nor its "
                      "velocity is being measured. This will result in unbounded "
                      "error growth and erratic filter behavior.";

            addDiagnostic(diagnostic_msgs::DiagnosticStatus::ERROR,
                          stateVariableNames_[stateVar] + "_configuration",
                          stream.str(),
                          true);
          }
        }
      }
    }

    // Load up the process noise covariance (from the launch file/parameter server)
    Eigen::MatrixXd processNoiseCovariance(STATE_SIZE, STATE_SIZE);
    processNoiseCovariance.setZero();
    XmlRpc::XmlRpcValue processNoiseCovarConfig;

    if (nhLocal_.hasParam("process_noise_covariance"))
    {
      try
      {
        nhLocal_.getParam("process_noise_covariance", processNoiseCovarConfig);

        ROS_ASSERT(processNoiseCovarConfig.getType() == XmlRpc::XmlRpcValue::TypeArray);

        int matSize = processNoiseCovariance.rows();

        for (int i = 0; i < matSize; i++)
        {
          for (int j = 0; j < matSize; j++)
          {
            try
            {
              // These matrices can cause problems if all the types
              // aren't specified with decimal points. Handle that
              // using string streams.
              std::ostringstream ostr;
              ostr << processNoiseCovarConfig[matSize * i + j];
              std::istringstream istr(ostr.str());
              istr >> processNoiseCovariance(i, j);
            }
            catch(XmlRpc::XmlRpcException &e)
            {
              throw e;
            }
            catch(...)
            {
              throw;
            }
          }
        }

        RF_DEBUG("Process noise covariance is:\n" << processNoiseCovariance << "\n");
      }
      catch (XmlRpc::XmlRpcException &e)
      {
        ROS_ERROR_STREAM("ERROR reading sensor config: " <<
                         e.getMessage() <<
                         " for process_noise_covariance (type: " <<
                         processNoiseCovarConfig.getType() << ")");
      }

      filter_.setProcessNoiseCovariance(processNoiseCovariance);
    }

    // Load up the process noise covariance (from the launch file/parameter server)
    Eigen::MatrixXd initialEstimateErrorCovariance(STATE_SIZE, STATE_SIZE);
    initialEstimateErrorCovariance.setZero();
    XmlRpc::XmlRpcValue estimateErrorCovarConfig;

    if (nhLocal_.hasParam("initial_estimate_covariance"))
    {
      try
      {
        nhLocal_.getParam("initial_estimate_covariance", estimateErrorCovarConfig);

        ROS_ASSERT(estimateErrorCovarConfig.getType() == XmlRpc::XmlRpcValue::TypeArray);

        int matSize = initialEstimateErrorCovariance.rows();

        for (int i = 0; i < matSize; i++)
        {
          for (int j = 0; j < matSize; j++)
          {
            try
            {
              // These matrices can cause problems if all the types
              // aren't specified with decimal points. Handle that
              // using string streams.
              std::ostringstream ostr;
              ostr << estimateErrorCovarConfig[matSize * i + j];
              std::istringstream istr(ostr.str());
              istr >> initialEstimateErrorCovariance(i, j);
            }
            catch(XmlRpc::XmlRpcException &e)
            {
              throw e;
            }
            catch(...)
            {
              throw;
            }
          }
        }

        RF_DEBUG("Initial estimate error covariance is:\n" << initialEstimateErrorCovariance << "\n");
      }
      catch (XmlRpc::XmlRpcException &e)
      {
        ROS_ERROR_STREAM("ERROR reading initial_estimate_covariance (type: " <<
                         estimateErrorCovarConfig.getType() <<
                         "): " <<
                         e.getMessage());
      }
      catch(...)
      {
        ROS_ERROR_STREAM(
          "ERROR reading initial_estimate_covariance (type: " << estimateErrorCovarConfig.getType() << ")");
      }

      filter_.setEstimateErrorCovariance(initialEstimateErrorCovariance);
    }
  }

  template<typename T>
  void RosFilter<T>::odometryCallback(const nav_msgs::Odometry::ConstPtr &msg, const std::string &topicName,
    const CallbackData &poseCallbackData, const CallbackData &twistCallbackData)
  {
    // If we've just reset the filter, then we want to ignore any messages
    // that arrive with an older timestamp
    if (msg->header.stamp <= lastSetPoseTime_)
    {
      std::stringstream stream;
      stream << "The " << topicName << " message has a timestamp equal to or before the last filter reset, " <<
                "this message will be ignored. This may indicate an empty or bad timestamp. (message time: " <<
                msg->header.stamp.toSec() << ")";
      addDiagnostic(diagnostic_msgs::DiagnosticStatus::WARN,
                    topicName + "_timestamp",
                    stream.str(),
                    false);
      RF_DEBUG("Received message that preceded the most recent pose reset. Ignoring...");

      return;
    }

    RF_DEBUG("------ RosFilter::odometryCallback (" << topicName << ") ------\n" << "Odometry message:\n" << *msg);

    if (poseCallbackData.updateSum_ > 0)
    {
      // Grab the pose portion of the message and pass it to the poseCallback
      geometry_msgs::PoseWithCovarianceStamped *posPtr = new geometry_msgs::PoseWithCovarianceStamped();
      posPtr->header = msg->header;
      posPtr->pose = msg->pose;  // Entire pose object, also copies covariance

      geometry_msgs::PoseWithCovarianceStampedConstPtr pptr(posPtr);
      poseCallback(pptr, poseCallbackData, worldFrameId_, false);
    }

    if (twistCallbackData.updateSum_ > 0)
    {
      // Grab the twist portion of the message and pass it to the twistCallback
      geometry_msgs::TwistWithCovarianceStamped *twistPtr = new geometry_msgs::TwistWithCovarianceStamped();
      twistPtr->header = msg->header;
      twistPtr->header.frame_id = msg->child_frame_id;
      twistPtr->twist = msg->twist;  // Entire twist object, also copies covariance

      geometry_msgs::TwistWithCovarianceStampedConstPtr tptr(twistPtr);
      twistCallback(tptr, twistCallbackData, baseLinkFrameId_);
    }

    RF_DEBUG("\n----- /RosFilter::odometryCallback (" << topicName << ") ------\n");
  }

  template<typename T>
  void RosFilter<T>::poseCallback(const geometry_msgs::PoseWithCovarianceStamped::ConstPtr &msg,
                                  const CallbackData &callbackData,
                                  const std::string &targetFrame,
                                  const bool imuData)
  {
    const std::string &topicName = callbackData.topicName_;

    // If we've just reset the filter, then we want to ignore any messages
    // that arrive with an older timestamp
    if (msg->header.stamp <= lastSetPoseTime_)
    {
      std::stringstream stream;
      stream << "The " << topicName << " message has a timestamp equal to or before the last filter reset, " <<
                "this message will be ignored. This may indicate an empty or bad timestamp. (message time: " <<
                msg->header.stamp.toSec() << ")";
      addDiagnostic(diagnostic_msgs::DiagnosticStatus::WARN,
                    topicName + "_timestamp",
                    stream.str(),
                    false);
      return;
    }

    RF_DEBUG("------ RosFilter::poseCallback (" << topicName << ") ------\n" <<
             "Pose message:\n" << *msg);

    // Put the initial value in the lastMessagTimes_ for this variable if it's empty
    if (lastMessageTimes_.count(topicName) == 0)
    {
      lastMessageTimes_.insert(std::pair<std::string, ros::Time>(topicName, msg->header.stamp));
    }

    // Make sure this message is newer than the last one
    if (msg->header.stamp >= lastMessageTimes_[topicName])
    {
      RF_DEBUG("Update vector for " << topicName << " is:\n" << callbackData.updateVector_);

      Eigen::VectorXd measurement(STATE_SIZE);
      Eigen::MatrixXd measurementCovariance(STATE_SIZE, STATE_SIZE);

      measurement.setZero();
      measurementCovariance.setZero();

      // Make sure we're actually updating at least one of these variables
      std::vector<int> updateVectorCorrected = callbackData.updateVector_;

      // Prepare the pose data for inclusion in the filter
      if (preparePose(msg,
                      topicName,
                      targetFrame,
                      callbackData.differential_,
                      callbackData.relative_,
                      imuData,
                      updateVectorCorrected,
                      measurement,
                      measurementCovariance))
      {
        // Store the measurement. Add a "pose" suffix so we know what kind of measurement
        // we're dealing with when we debug the core filter logic.
        enqueueMeasurement(topicName,
                           measurement,
                           measurementCovariance,
                           updateVectorCorrected,
                           callbackData.rejectionThreshold_,
                           msg->header.stamp);

        RF_DEBUG("Enqueued new measurement for " << topicName << "\n");
      }
      else
      {
        RF_DEBUG("Did *not* enqueue measurement for " << topicName << "\n");
      }

      lastMessageTimes_[topicName] = msg->header.stamp;

      RF_DEBUG("Last message time for " << topicName << " is now " <<
        lastMessageTimes_[topicName] << "\n");
    }
    else
    {
      std::stringstream stream;
      stream << "The " << topicName << " message has a timestamp before that of the previous message received," <<
                " this message will be ignored. This may indicate a bad timestamp. (message time: " <<
                msg->header.stamp.toSec() << ")";
      addDiagnostic(diagnostic_msgs::DiagnosticStatus::WARN,
                    topicName + "_timestamp",
                    stream.str(),
                    false);

      RF_DEBUG("Message is too old. Last message time for " << topicName << " is "
               << lastMessageTimes_[topicName] << ", current message time is "
               << msg->header.stamp << ".\n");
    }

    RF_DEBUG("\n----- /RosFilter::poseCallback (" << topicName << ") ------\n");
  }

  template<typename T>
  void RosFilter<T>::run()
  {
    ros::Time::init();

    loadParams();

    if (printDiagnostics_)
    {
      diagnosticUpdater_.add("Filter diagnostic updater", this, &RosFilter<T>::aggregateDiagnostics);
    }

    // Set up the frequency diagnostic
    double minFrequency = frequency_ - 2;
    double maxFrequency = frequency_ + 2;
    diagnostic_updater::HeaderlessTopicDiagnostic freqDiag("odometry/filtered",
                                                           diagnosticUpdater_,
                                                           diagnostic_updater::FrequencyStatusParam(&minFrequency,
                                                                                                    &maxFrequency,
                                                                                                    0.1, 10));

    // We may need to broadcast a different transform than
    // the one we've already calculated.
    tf2::Transform mapOdomTrans;
    tf2::Transform odomBaseLinkTrans;
    geometry_msgs::TransformStamped mapOdomTransMsg;
    ros::Time curTime;
    ros::Time lastDiagTime = ros::Time::now();

    // Clear out the transforms
    worldBaseLinkTransMsg_.transform = tf2::toMsg(tf2::Transform::getIdentity());
    mapOdomTransMsg.transform = tf2::toMsg(tf2::Transform::getIdentity());

    // Publisher
    ros::Publisher positionPub = nh_.advertise<nav_msgs::Odometry>("odometry/filtered", 20);
    tf2_ros::TransformBroadcaster worldTransformBroadcaster;

    ros::Rate loop_rate(frequency_);

    while (ros::ok())
    {
      // The spin will call all the available callbacks and enqueue
      // their received measurements
      ros::spinOnce();
      curTime = ros::Time::now();

      // Now we'll integrate any measurements we've received
      integrateMeasurements(curTime);

      // Get latest state and publish it
      nav_msgs::Odometry filteredPosition;

      if (getFilteredOdometryMessage(filteredPosition))
      {
        worldBaseLinkTransMsg_.header.stamp = filteredPosition.header.stamp + tfTimeOffset_;
        worldBaseLinkTransMsg_.header.frame_id = filteredPosition.header.frame_id;
        worldBaseLinkTransMsg_.child_frame_id = filteredPosition.child_frame_id;

        worldBaseLinkTransMsg_.transform.translation.x = filteredPosition.pose.pose.position.x;
        worldBaseLinkTransMsg_.transform.translation.y = filteredPosition.pose.pose.position.y;
        worldBaseLinkTransMsg_.transform.translation.z = filteredPosition.pose.pose.position.z;
        worldBaseLinkTransMsg_.transform.rotation = filteredPosition.pose.pose.orientation;

        // If the worldFrameId_ is the odomFrameId_ frame, then we can just send the transform. If the
        // worldFrameId_ is the mapFrameId_ frame, we'll have some work to do.
        if (publishTransform_)
        {
          if (filteredPosition.header.frame_id == odomFrameId_)
          {
            worldTransformBroadcaster.sendTransform(worldBaseLinkTransMsg_);
          }
          else if (filteredPosition.header.frame_id == mapFrameId_)
          {
            try
            {
              tf2::Transform worldBaseLinkTrans;
              tf2::fromMsg(worldBaseLinkTransMsg_.transform, worldBaseLinkTrans);

              tf2::fromMsg(tfBuffer_.lookupTransform(baseLinkFrameId_, odomFrameId_, ros::Time(0)).transform,
                           odomBaseLinkTrans);

              /*
               * First, see these two references:
               * http://wiki.ros.org/tf/Overview/Using%20Published%20Transforms#lookupTransform
               * http://wiki.ros.org/geometry/CoordinateFrameConventions#Transform_Direction
               * We have a transform from mapFrameId_->baseLinkFrameId_, but it would actually transform
               * a given pose from baseLinkFrameId_->mapFrameId_. We then used lookupTransform, whose
               * first two arguments are target frame and source frame, to get a transform from
               * baseLinkFrameId_->odomFrameId_. However, this transform would actually transform data
               * from odomFrameId_->baseLinkFrameId_. Now imagine that we have a position in the
               * mapFrameId_ frame. First, we multiply it by the inverse of the
               * mapFrameId_->baseLinkFrameId, which will transform that data from mapFrameId_ to
               * baseLinkFrameId_. Now we want to go from baseLinkFrameId_->odomFrameId_, but the
               * transform we have takes data from odomFrameId_->baseLinkFrameId_, so we need its
               * inverse as well. We have now transformed our data from mapFrameId_ to odomFrameId_.
               * However, if we want other users to be able to do the same, we need to broadcast
               * the inverse of that entire transform.
              */

              mapOdomTrans.mult(worldBaseLinkTrans, odomBaseLinkTrans);

              mapOdomTransMsg.transform = tf2::toMsg(mapOdomTrans);
              mapOdomTransMsg.header.stamp = filteredPosition.header.stamp + tfTimeOffset_;
              mapOdomTransMsg.header.frame_id = mapFrameId_;
              mapOdomTransMsg.child_frame_id = odomFrameId_;

              worldTransformBroadcaster.sendTransform(mapOdomTransMsg);
            }
            catch(...)
            {
              ROS_ERROR_STREAM("Could not obtain transform from " << odomFrameId_ << "->" << baseLinkFrameId_);
            }
          }
          else
          {
            ROS_ERROR_STREAM("Odometry message frame_id was " << filteredPosition.header.frame_id <<
                             ", expected " << mapFrameId_ << " or " << odomFrameId_);
          }
        }

        // Fire off the position and the transform
        positionPub.publish(filteredPosition);

        if (printDiagnostics_)
        {
          freqDiag.tick();
        }
      }

      /* Diagnostics can behave strangely when playing back from bag
       * files and using simulated time, so we have to check for
       * time suddenly moving backwards as well as the standard
       * timeout criterion before publishing. */
      double diagDuration = (curTime - lastDiagTime).toSec();
      if (printDiagnostics_ && (diagDuration >= diagnosticUpdater_.getPeriod() || diagDuration < 0.0))
      {
        diagnosticUpdater_.force_update();
        lastDiagTime = curTime;
      }

      // Clear out expired history data
      if (smoothLaggedData_)
      {
        clearExpiredHistory(filter_.getLastMeasurementTime() - historyLength_);
      }

      if (!loop_rate.sleep())
      {
        ROS_WARN_STREAM("Failed to meet update rate! Try decreasing the rate, limiting "
                        "sensor output frequency, or limiting the number of sensors.");
      }
    }
  }

  template<typename T>
  void RosFilter<T>::setPoseCallback(const geometry_msgs::PoseWithCovarianceStamped::ConstPtr &msg)
  {
    RF_DEBUG("------ RosFilter::setPoseCallback ------\nPose message:\n" << *msg);

    std::string topicName("setPose");

    // Get rid of any initial poses (pretend we've never had a measurement)
    initialMeasurements_.clear();
    previousMeasurements_.clear();
    previousMeasurementCovariances_.clear();

    // Clear out the measurement queue so that we don't immediately undo our
    // reset.
    while (!measurementQueue_.empty() && ros::ok())
    {
      measurementQueue_.pop();
    }

    // Also set the last set pose time, so we ignore all messages
    // that occur before it
    lastSetPoseTime_ = msg->header.stamp;

    // Set the state vector to the reported pose
    Eigen::VectorXd measurement(STATE_SIZE);
    Eigen::MatrixXd measurementCovariance(STATE_SIZE, STATE_SIZE);
    std::vector<int> updateVector(STATE_SIZE, true);

    // We only measure pose variables, so initialize the vector to 0
    measurement.setZero();

    // Set this to the identity and let the message reset it
    measurementCovariance.setIdentity();
    measurementCovariance *= 1e-6;

    // Prepare the pose data (really just using this to transform it into the target frame).
    // Twist data is going to get zeroed out.
    preparePose(msg, topicName, worldFrameId_, false, false, false, updateVector, measurement, measurementCovariance);

    // For the state
    filter_.setState(measurement);
    filter_.setEstimateErrorCovariance(measurementCovariance);

    filter_.setLastMeasurementTime(ros::Time::now().toSec());
    filter_.setLastUpdateTime(ros::Time::now().toSec());

    RF_DEBUG("\n------ /RosFilter::setPoseCallback ------\n");
  }

  template<typename T>
  bool RosFilter<T>::setPoseSrvCallback(robot_localization::SetPose::Request& request,
                          robot_localization::SetPose::Response&)
  {
    geometry_msgs::PoseWithCovarianceStamped::Ptr msg;
    msg = boost::make_shared<geometry_msgs::PoseWithCovarianceStamped>(request.pose);
    setPoseCallback(msg);

    return true;
  }

  template<typename T>
  void RosFilter<T>::twistCallback(const geometry_msgs::TwistWithCovarianceStamped::ConstPtr &msg,
                                   const CallbackData &callbackData,
                                   const std::string &targetFrame)
  {
    const std::string &topicName = callbackData.topicName_;

    // If we've just reset the filter, then we want to ignore any messages
    // that arrive with an older timestamp
    if (msg->header.stamp <= lastSetPoseTime_)
    {
      std::stringstream stream;
      stream << "The " << topicName << " message has a timestamp equal to or before the last filter reset, " <<
                "this message will be ignored. This may indicate an empty or bad timestamp. (message time: " <<
                msg->header.stamp.toSec() << ")";
      addDiagnostic(diagnostic_msgs::DiagnosticStatus::WARN,
                    topicName + "_timestamp",
                    stream.str(),
                    false);
      return;
    }

    RF_DEBUG("------ RosFilter::twistCallback (" << topicName << ") ------\n"
             "Twist message:\n" << *msg);

    if (lastMessageTimes_.count(topicName) == 0)
    {
      lastMessageTimes_.insert(std::pair<std::string, ros::Time>(topicName, msg->header.stamp));
    }

    // Make sure this message is newer than the last one
    if (msg->header.stamp >= lastMessageTimes_[topicName])
    {
      RF_DEBUG("Update vector for " << topicName << " is:\n" << callbackData.updateVector_);

      Eigen::VectorXd measurement(STATE_SIZE);
      Eigen::MatrixXd measurementCovariance(STATE_SIZE, STATE_SIZE);

      measurement.setZero();
      measurementCovariance.setZero();

      // Make sure we're actually updating at least one of these variables
      std::vector<int> updateVectorCorrected = callbackData.updateVector_;

      // Prepare the twist data for inclusion in the filter
      if (prepareTwist(msg, topicName, targetFrame, updateVectorCorrected, measurement, measurementCovariance))
      {
        // Store the measurement. Add a "twist" suffix so we know what kind of measurement
        // we're dealing with when we debug the core filter logic.
        enqueueMeasurement(topicName,
                           measurement,
                           measurementCovariance,
                           updateVectorCorrected,
                           callbackData.rejectionThreshold_,
                           msg->header.stamp);

        RF_DEBUG("Enqueued new measurement for " << topicName << "_twist\n");
      }
      else
      {
        RF_DEBUG("Did *not* enqueue measurement for " << topicName << "_twist\n");
      }

      lastMessageTimes_[topicName] = msg->header.stamp;

      RF_DEBUG("Last message time for " << topicName << " is now " <<
        lastMessageTimes_[topicName] << "\n");
    }
    else
    {
      std::stringstream stream;
      stream << "The " << topicName << " message has a timestamp before that of the previous message received," <<
                " this message will be ignored. This may indicate a bad timestamp. (message time: " <<
                msg->header.stamp.toSec() << ")";
      addDiagnostic(diagnostic_msgs::DiagnosticStatus::WARN,
                    topicName + "_timestamp",
                    stream.str(),
                    false);

      RF_DEBUG("Message is too old. Last message time for " << topicName << " is " << lastMessageTimes_[topicName] <<
        ", current message time is " << msg->header.stamp << ".\n");
    }

    RF_DEBUG("\n----- /RosFilter::twistCallback (" << topicName << ") ------\n");
  }

  template<typename T>
  void RosFilter<T>::addDiagnostic(const int errLevel,
                                   const std::string &topicAndClass,
                                   const std::string &message,
                                   const bool staticDiag)
  {
    if (staticDiag)
    {
      staticDiagnostics_[topicAndClass] = message;
      staticDiagErrorLevel_ = std::max(staticDiagErrorLevel_, errLevel);
    }
    else
    {
      dynamicDiagnostics_[topicAndClass] = message;
      dynamicDiagErrorLevel_ = std::max(dynamicDiagErrorLevel_, errLevel);
    }
  }

  template<typename T>
  void RosFilter<T>::aggregateDiagnostics(diagnostic_updater::DiagnosticStatusWrapper &wrapper)
  {
    wrapper.clear();
    wrapper.clearSummary();

    int maxErrLevel = std::max(staticDiagErrorLevel_, dynamicDiagErrorLevel_);

    // Report the overall status
    switch (maxErrLevel)
    {
      case diagnostic_msgs::DiagnosticStatus::ERROR:
        wrapper.summary(maxErrLevel,
                        "Erroneous data or settings detected for a robot_localization state estimation node.");
        break;
      case diagnostic_msgs::DiagnosticStatus::WARN:
        wrapper.summary(maxErrLevel,
                        "Potentially erroneous data or settings detected for "
                        "a robot_localization state estimation node.");
        break;
      case diagnostic_msgs::DiagnosticStatus::STALE:
        wrapper.summary(maxErrLevel,
                        "The state of the robot_localization state estimation node is stale.");
        break;
      case diagnostic_msgs::DiagnosticStatus::OK:
        wrapper.summary(maxErrLevel,
                        "The robot_localization state estimation node appears to be functioning properly.");
        break;
      default:
        break;
    }

    // Aggregate all the static messages
    for (std::map<std::string, std::string>::iterator diagIt = staticDiagnostics_.begin();
        diagIt != staticDiagnostics_.end();
        ++diagIt)
    {
      wrapper.add(diagIt->first, diagIt->second);
    }

    // Aggregate all the dynamic messages, then clear them
    for (std::map<std::string, std::string>::iterator diagIt = dynamicDiagnostics_.begin();
        diagIt != dynamicDiagnostics_.end();
        ++diagIt)
    {
      wrapper.add(diagIt->first, diagIt->second);
    }
    dynamicDiagnostics_.clear();

    // Reset the warning level for the dynamic diagnostic messages
    dynamicDiagErrorLevel_ = diagnostic_msgs::DiagnosticStatus::OK;
  }

  template<typename T>
  void RosFilter<T>::copyCovariance(const double *arr,
                                    Eigen::MatrixXd &covariance,
                                    const std::string &topicName,
                                    const std::vector<int> &updateVector,
                                    const size_t offset,
                                    const size_t dimension)
  {
    for (size_t i = 0; i < dimension; i++)
    {
      for (size_t j = 0; j < dimension; j++)
      {
        covariance(i, j) = arr[dimension * i + j];

        if (printDiagnostics_)
        {
          std::string iVar = stateVariableNames_[offset + i];

          if (covariance(i, j) > 1e3 && (updateVector[offset  + i] || updateVector[offset  + j]))
          {
            std::string jVar = stateVariableNames_[offset + j];

            std::stringstream stream;
            stream << "The covariance at position (" << dimension * i + j << "), which corresponds to " <<
                (i == j ? iVar + " variance" : iVar + " and " + jVar + " covariance") <<
                ", the value is extremely large (" << covariance(i, j) << "), but the update vector for " <<
                (i == j ? iVar : iVar + " and/or " + jVar) << " is set to true. This may produce undesirable results.";

            addDiagnostic(diagnostic_msgs::DiagnosticStatus::WARN,
                          topicName + "_covariance",
                          stream.str(),
                          false);
          }
          else if (updateVector[i] && i == j && covariance(i, j) == 0)
          {
            std::stringstream stream;
            stream << "The covariance at position (" << dimension * i + j << "), which corresponds to " <<
                       iVar << " variance, was zero. This will be replaced with a small value to maintain filter "
                       "stability, but should be corrected at the message origin node.";

            addDiagnostic(diagnostic_msgs::DiagnosticStatus::WARN,
                          topicName + "_covariance",
                          stream.str(),
                          false);
          }
          else if (updateVector[i] && i == j && covariance(i, j) < 0)
          {
            std::stringstream stream;
            stream << "The covariance at position (" << dimension * i + j <<
                      "), which corresponds to " << iVar << " variance, was negative. This will be replaced with a "
                      "small positive value to maintain filter stability, but should be corrected at the message "
                      "origin node.";

            addDiagnostic(diagnostic_msgs::DiagnosticStatus::WARN,
                          topicName + "_covariance",
                          stream.str(),
                          false);
          }
        }
      }
    }
  }

  template<typename T>
  void RosFilter<T>::copyCovariance(const Eigen::MatrixXd &covariance,
                                 double *arr,
                                 const size_t dimension)
  {
    for (size_t i = 0; i < dimension; i++)
    {
      for (size_t j = 0; j < dimension; j++)
      {
        arr[dimension * i + j] = covariance(i, j);
      }
    }
  }

  template<typename T>
  std::vector<int> RosFilter<T>::loadUpdateConfig(const std::string &topicName)
  {
    XmlRpc::XmlRpcValue topicConfig;
    std::vector<int> updateVector(STATE_SIZE, 0);
    std::string topicConfigName = topicName + "_config";

    try
    {
      nhLocal_.getParam(topicConfigName, topicConfig);

      ROS_ASSERT(topicConfig.getType() == XmlRpc::XmlRpcValue::TypeArray);

      if (topicConfig.size() != STATE_SIZE)
      {
        ROS_WARN_STREAM("Configuration vector for " << topicConfigName << " should have 15 entries.");
      }

      for (int i = 0; i < topicConfig.size(); i++)
      {
        // The double cast looks strange, but we'll get exceptions if we
        // remove the cast to bool. vector<bool> is discouraged, so updateVector
        // uses integers.
        updateVector[i] = static_cast<int>(static_cast<bool>(topicConfig[i]));
      }
    }
    catch (XmlRpc::XmlRpcException &e)
    {
      ROS_FATAL_STREAM("Could not read sensor update configuration for topic " << topicName <<
                       " (type: " << topicConfig.getType() << ", expected: " << XmlRpc::XmlRpcValue::TypeArray
                       << "). Error was " << e.getMessage() << "\n");
    }

    return updateVector;
  }

  template<typename T>
  bool RosFilter<T>::prepareAcceleration(const sensor_msgs::Imu::ConstPtr &msg,
                           const std::string &topicName,
                           const std::string &targetFrame,
                           std::vector<int> &updateVector,
                           Eigen::VectorXd &measurement,
                           Eigen::MatrixXd &measurementCovariance)
  {
    RF_DEBUG("------ RosFilter::prepareAcceleration (" << topicName << ") ------\n");

    // 1. Get the measurement into a vector
    tf2::Vector3 accTmp(msg->linear_acceleration.x,
                        msg->linear_acceleration.y,
                        msg->linear_acceleration.z);

    // Set relevant header info
    std::string msgFrame = (msg->header.frame_id == "" ? baseLinkFrameId_ : msg->header.frame_id);

    // 2. robot_localization lets users configure which variables from the sensor should be
    //    fused with the filter. This is specified at the sensor level. However, the data
    //    may go through transforms before being fused with the state estimate. In that case,
    //    we need to know which of the transformed variables came from the pre-transformed
    //    "approved" variables (i.e., the ones that had "true" in their xxx_config parameter).
    //    To do this, we create a pose from the original upate vector, which contains only
    //    zeros and ones. This pose goes through the same transforms as the measurement. The
    //    non-zero values that result will be used to modify the updateVector.
    tf2::Matrix3x3 maskAcc(updateVector[StateMemberAx], 0, 0,
                           0, updateVector[StateMemberAy], 0,
                           0, 0, updateVector[StateMemberAz]);

    // 3. We'll need to rotate the covariance as well
    Eigen::MatrixXd covarianceRotated(ACCELERATION_SIZE, ACCELERATION_SIZE);
    covarianceRotated.setZero();

    this->copyCovariance(&(msg->linear_acceleration_covariance[0]),
                         covarianceRotated,
                         topicName,
                         updateVector,
                         POSITION_A_OFFSET,
                         ACCELERATION_SIZE);

    RF_DEBUG("Original measurement as tf object: " << accTmp <<
             "\nOriginal update vector:\n" << updateVector <<
             "\nOriginal covariance matrix:\n" << covarianceRotated << "\n");

    // 4. We need to transform this into the target frame (probably base_link)
    // It's unlikely that we'll get a velocity measurement in another frame, but
    // we have to handle the situation.
    tf2::Transform targetFrameTrans;
    bool canTransform = RosFilterUtilities::lookupTransformSafe(tfBuffer_,
                                                                targetFrame,
                                                                msgFrame,
                                                                msg->header.stamp,
                                                                targetFrameTrans);

    if (canTransform)
    {
      // We don't know if the user has already handled the removal
      // of normal forces, so we use a parameter
      if (removeGravitationalAcc_[topicName])
      {
        tf2::Vector3 normAcc(0, 0, 9.80665);
        tf2::Quaternion curAttitude;
        tf2::Transform trans;

        if(::fabs(msg->orientation_covariance[0] + 1) < 1e-9)
        {
          // Imu message contains no orientation, so we should use orientation
          // from filter state to transform and remove acceleration
          const Eigen::VectorXd &state = filter_.getState();
          tf2::Vector3 stateTmp(state(StateMemberRoll),
                                state(StateMemberPitch),
                                state(StateMemberYaw));
          // transform state orientation to IMU frame
          tf2::Transform imuFrameTrans;
          RosFilterUtilities::lookupTransformSafe(tfBuffer_,
                                                  msgFrame,
                                                  targetFrame,
                                                  msg->header.stamp,
                                                  imuFrameTrans);
          stateTmp = imuFrameTrans.getBasis() * stateTmp;
          curAttitude.setRPY(stateTmp.getX(), stateTmp.getY(), stateTmp.getZ());
        }
        else
        {
          tf2::fromMsg(msg->orientation, curAttitude);
        }
        trans.setRotation(curAttitude);
        tf2::Vector3 rotNorm = trans.getBasis().inverse() * normAcc;
        accTmp.setX(accTmp.getX() - rotNorm.getX());
        accTmp.setY(accTmp.getY() - rotNorm.getY());
        accTmp.setZ(accTmp.getZ() - rotNorm.getZ());

        RF_DEBUG("Orientation is " << curAttitude <<
                 "Acceleration due to gravity is " << rotNorm <<
                 "After removing acceleration due to gravity, acceleration is " << accTmp << "\n");
      }

      // Transform to correct frame
      // @todo: This needs to take into account offsets from the origin. Right now,
      // it assumes that if the sensor is placed at some non-zero offset from the
      // vehicle's center, that the vehicle turns with constant velocity. This needs
      // to be something like
      // accTmp = targetFrameTrans.getBasis() * accTmp - targetFrameTrans.getOrigin().cross(rotation_acceleration);
      // We can get rotational acceleration by differentiating the rotational velocity
      // (if it's available)
      accTmp = targetFrameTrans.getBasis() * accTmp;
      maskAcc = targetFrameTrans.getBasis() * maskAcc;

      // Now use the mask values to determine which update vector values should be true
      updateVector[StateMemberAx] = static_cast<int>(
        maskAcc.getRow(StateMemberAx - POSITION_A_OFFSET).length() >= 1e-6);
      updateVector[StateMemberAy] = static_cast<int>(
        maskAcc.getRow(StateMemberAy - POSITION_A_OFFSET).length() >= 1e-6);
      updateVector[StateMemberAz] = static_cast<int>(
        maskAcc.getRow(StateMemberAz - POSITION_A_OFFSET).length() >= 1e-6);

      RF_DEBUG(msg->header.frame_id << "->" << targetFrame << " transform:\n" << targetFrameTrans <<
               "\nAfter applying transform to " << targetFrame << ", update vector is:\n" << updateVector <<
               "\nAfter applying transform to " << targetFrame << ", measurement is:\n" << accTmp << "\n");

      // 5. Now rotate the covariance: create an augmented
      // matrix that contains a 3D rotation matrix in the
      // upper-left and lower-right quadrants, and zeros
      // elsewhere
      tf2::Matrix3x3 rot(targetFrameTrans.getRotation());
      Eigen::MatrixXd rot3d(ACCELERATION_SIZE, ACCELERATION_SIZE);
      rot3d.setIdentity();

      for (size_t rInd = 0; rInd < ACCELERATION_SIZE; ++rInd)
      {
        rot3d(rInd, 0) = rot.getRow(rInd).getX();
        rot3d(rInd, 1) = rot.getRow(rInd).getY();
        rot3d(rInd, 2) = rot.getRow(rInd).getZ();
      }

      // Carry out the rotation
      covarianceRotated = rot3d * covarianceRotated.eval() * rot3d.transpose();

      RF_DEBUG("Transformed covariance is \n" << covarianceRotated << "\n");

      // 6. Store our corrected measurement and covariance
      measurement(StateMemberAx) = accTmp.getX();
      measurement(StateMemberAy) = accTmp.getY();
      measurement(StateMemberAz) = accTmp.getZ();

      // Copy the covariances
      measurementCovariance.block(POSITION_A_OFFSET, POSITION_A_OFFSET, ACCELERATION_SIZE, ACCELERATION_SIZE) =
        covarianceRotated.block(0, 0, ACCELERATION_SIZE, ACCELERATION_SIZE);

      // 7. Handle 2D mode
      if (twoDMode_)
      {
        forceTwoD(measurement, measurementCovariance, updateVector);
      }
    }
    else
    {
      RF_DEBUG("Could not transform measurement into " << targetFrame << ". Ignoring...\n");
    }

    RF_DEBUG("\n----- /RosFilter::prepareAcceleration(" << topicName << ") ------\n");

    return canTransform;
  }

  template<typename T>
  bool RosFilter<T>::preparePose(const geometry_msgs::PoseWithCovarianceStamped::ConstPtr &msg,
                                 const std::string &topicName,
                                 const std::string &targetFrame,
                                 const bool differential,
                                 const bool relative,
                                 const bool imuData,
                                 std::vector<int> &updateVector,
                                 Eigen::VectorXd &measurement,
                                 Eigen::MatrixXd &measurementCovariance)
  {
    bool retVal = false;

    RF_DEBUG("------ RosFilter::preparePose (" << topicName << ") ------\n");

    // 1. Get the measurement into a tf-friendly transform (pose) object
    tf2::Stamped<tf2::Transform> poseTmp;

    // We'll need this later for storing this measurement for differential integration
    tf2::Transform curMeasurement;

    // Handle issues where frame_id data is not filled out properly
    // @todo: verify that this is necessary still. New IMU handling may
    // have rendered this obsolete.
    std::string finalTargetFrame;
    if (targetFrame == "" && msg->header.frame_id == "")
    {
      // Blank target and message frames mean we can just
      // use our world_frame
      finalTargetFrame = worldFrameId_;
      poseTmp.frame_id_ = finalTargetFrame;
    }
    else if (targetFrame == "")
    {
      // A blank target frame means we shouldn't bother
      // transforming the data
      finalTargetFrame = msg->header.frame_id;
      poseTmp.frame_id_ = finalTargetFrame;
    }
    else
    {
      // Otherwise, we should use our target frame
      finalTargetFrame = targetFrame;
      poseTmp.frame_id_ = (differential ? finalTargetFrame : msg->header.frame_id);
    }

    RF_DEBUG("Final target frame for " << topicName << " is " << finalTargetFrame << "\n");

    poseTmp.stamp_ = msg->header.stamp;

    // Fill out the position data
    poseTmp.setOrigin(tf2::Vector3(msg->pose.pose.position.x,
                                   msg->pose.pose.position.y,
                                   msg->pose.pose.position.z));

    tf2::Quaternion orientation;

    // Handle bad (empty) quaternions
    if (msg->pose.pose.orientation.x == 0 && msg->pose.pose.orientation.y == 0 &&
       msg->pose.pose.orientation.z == 0 && msg->pose.pose.orientation.w == 0)
    {
      orientation.setValue(0.0, 0.0, 0.0, 1.0);

      if (updateVector[StateMemberRoll] || updateVector[StateMemberPitch] || updateVector[StateMemberYaw])
      {
        std::stringstream stream;
        stream << "The " << topicName << " message contains an invalid orientation quaternion, " <<
                  "but its configuration is such that orientation data is being used. Correcting...";

        addDiagnostic(diagnostic_msgs::DiagnosticStatus::WARN,
                      topicName + "_orientation",
                      stream.str(),
                      false);
      }
    }
    else
    {
      tf2::fromMsg(msg->pose.pose.orientation, orientation);
    }

    // Fill out the orientation data
    poseTmp.setRotation(orientation);

    // 2. Get the target frame transformation
    tf2::Transform targetFrameTrans;
    bool canTransform = RosFilterUtilities::lookupTransformSafe(tfBuffer_,
                                                                finalTargetFrame,
                                                                poseTmp.frame_id_,
                                                                poseTmp.stamp_,
                                                                targetFrameTrans);

    // 3. Make sure we can work with this data before carrying on
    if (canTransform)
    {
      /* 4. robot_localization lets users configure which variables from the sensor should be
       *    fused with the filter. This is specified at the sensor level. However, the data
       *    may go through transforms before being fused with the state estimate. In that case,
       *    we need to know which of the transformed variables came from the pre-transformed
       *    "approved" variables (i.e., the ones that had "true" in their xxx_config parameter).
       *    To do this, we construct matrices using the update vector values on the diagonals,
       *    pass this matrix through the rotation, and use the length of each row to determine
       *    the transformed update vector. The process is slightly different for IMUs, as the
       *    coordinate frame transform is really the base_link->imu_frame transform, and not
       *    a transform from some other world-fixed frame (even though the IMU data itself *is*
       *    reported in a world fixed frame). */
      tf2::Matrix3x3 maskPosition(updateVector[StateMemberX], 0, 0,
                                  0, updateVector[StateMemberY], 0,
                                  0, 0, updateVector[StateMemberZ]);

      tf2::Matrix3x3 maskOrientation(updateVector[StateMemberRoll], 0, 0,
                                     0, updateVector[StateMemberPitch], 0,
                                     0, 0, updateVector[StateMemberYaw]);

      if (imuData)
      {
        /* We have to treat IMU orientation data differently. Even though we are dealing with pose
         * data when we work with orientations, for IMUs, the frame_id is the frame in which the
         * sensor is mounted, and not the coordinate frame of the IMU. Imagine an IMU that is mounted
         * facing sideways. The pitch in the IMU frame becomes roll for the vehicle. This means that
         * we need to rotate roll and pitch angles by the IMU's mounting yaw offset, and we must apply
         * similar treatment to its update mask and covariance. */

        double dummy, yaw;
        targetFrameTrans.getBasis().getRPY(dummy, dummy, yaw);
        tf2::Matrix3x3 transTmp;
        transTmp.setRPY(0.0, 0.0, yaw);

        maskPosition = transTmp * maskPosition;
        maskOrientation = transTmp * maskOrientation;
      }
      else
      {
        maskPosition = targetFrameTrans.getBasis() * maskPosition;
        maskOrientation = targetFrameTrans.getBasis() * maskOrientation;
      }

      // Now copy the mask values back into the update vector: any row with a significant vector length
      // indicates that we want to set that variable to true in the update vector.
      updateVector[StateMemberX] = static_cast<int>(
        maskPosition.getRow(StateMemberX - POSITION_OFFSET).length() >= 1e-6);
      updateVector[StateMemberY] = static_cast<int>(
        maskPosition.getRow(StateMemberY - POSITION_OFFSET).length() >= 1e-6);
      updateVector[StateMemberZ] = static_cast<int>(
        maskPosition.getRow(StateMemberZ - POSITION_OFFSET).length() >= 1e-6);
      updateVector[StateMemberRoll] = static_cast<int>(
        maskOrientation.getRow(StateMemberRoll - ORIENTATION_OFFSET).length() >= 1e-6);
      updateVector[StateMemberPitch] = static_cast<int>(
        maskOrientation.getRow(StateMemberPitch - ORIENTATION_OFFSET).length() >= 1e-6);
      updateVector[StateMemberYaw] = static_cast<int>(
        maskOrientation.getRow(StateMemberYaw - ORIENTATION_OFFSET).length() >= 1e-6);

      // 5a. We'll need to rotate the covariance as well. Create a container and copy over the
      // covariance data
      Eigen::MatrixXd covariance(POSE_SIZE, POSE_SIZE);
      covariance.setZero();
      copyCovariance(&(msg->pose.covariance[0]), covariance, topicName, updateVector, POSITION_OFFSET, POSE_SIZE);

      // 5b. Now rotate the covariance: create an augmented matrix that
      // contains a 3D rotation matrix in the upper-left and lower-right
      // quadrants, with zeros elsewhere.
      tf2::Matrix3x3 rot;
      Eigen::MatrixXd rot6d(POSE_SIZE, POSE_SIZE);
      rot6d.setIdentity();
      Eigen::MatrixXd covarianceRotated;

      if (imuData)
      {
        // Apply the same special logic to the IMU covariance rotation
        double dummy, yaw;
        targetFrameTrans.getBasis().getRPY(dummy, dummy, yaw);
        rot.setRPY(0.0, 0.0, yaw);
      }
      else
      {
        rot.setRotation(targetFrameTrans.getRotation());
      }

      for (size_t rInd = 0; rInd < POSITION_SIZE; ++rInd)
      {
        rot6d(rInd, 0) = rot.getRow(rInd).getX();
        rot6d(rInd, 1) = rot.getRow(rInd).getY();
        rot6d(rInd, 2) = rot.getRow(rInd).getZ();
        rot6d(rInd+POSITION_SIZE, 3) = rot.getRow(rInd).getX();
        rot6d(rInd+POSITION_SIZE, 4) = rot.getRow(rInd).getY();
        rot6d(rInd+POSITION_SIZE, 5) = rot.getRow(rInd).getZ();
      }

      // Now carry out the rotation
      covarianceRotated = rot6d * covariance * rot6d.transpose();

      RF_DEBUG("After rotating into the " << finalTargetFrame <<
               " frame, covariance is \n" << covarianceRotated <<  "\n");

      /* 6a. For IMU data, the transform that we get is the transform from the body
       * frame of the robot (e.g., base_link) to the mounting frame of the robot. It
       * is *not* the coordinate frame in which the IMU orientation data is reported.
       * If the IMU is mounted in a non-neutral orientation, we need to remove those
       * offsets, and then we need to potentially "swap" roll and pitch.
       * Note that this transform does NOT handle NED->ENU conversions. Data is assumed
       * to be in the ENU frame when it is received.
       * */
      if (imuData)
      {
        // First, convert the transform and measurement rotation to RPY
        // @todo: There must be a way to handle this with quaternions. Need to look into it.
        double rollOffset = 0;
        double pitchOffset = 0;
        double yawOffset = 0;
        double roll = 0;
        double pitch = 0;
        double yaw = 0;
        RosFilterUtilities::quatToRPY(targetFrameTrans.getRotation(), rollOffset, pitchOffset, yawOffset);
        RosFilterUtilities::quatToRPY(poseTmp.getRotation(), roll, pitch, yaw);

        // 6b. Apply the offset (making sure to bound them), and throw them in a vector
        tf2::Vector3 rpyAngles(FilterUtilities::clampRotation(roll - rollOffset),
                               FilterUtilities::clampRotation(pitch - pitchOffset),
                               FilterUtilities::clampRotation(yaw - yawOffset));

        // 6c. Now we need to rotate the roll and pitch by the yaw offset value.
        // Imagine a case where an IMU is mounted facing sideways. In that case
        // pitch for the IMU's world frame is roll for the robot.
        tf2::Matrix3x3 mat;
        mat.setRPY(0.0, 0.0, yawOffset);
        rpyAngles = mat * rpyAngles;
        poseTmp.getBasis().setRPY(rpyAngles.getX(), rpyAngles.getY(), rpyAngles.getZ());

        // We will use this target transformation later on, but
        // we've already transformed this data as if the IMU
        // were mounted neutrall on the robot, so we can just
        // make the transform the identity.
        targetFrameTrans.setIdentity();
      }

      // 7. Two cases: if we're in differential mode, we need to generate a twist
      // message. Otherwise, we just transform it to the target frame.
      if (differential)
      {
        bool success = false;

        // We're going to be playing with poseTmp, so store it,
        // as we'll need to save its current value for the next
        // measurement.
        curMeasurement = poseTmp;

        // Make sure we have previous measurements to work with
        if (previousMeasurements_.count(topicName) > 0 && previousMeasurementCovariances_.count(topicName) > 0)
        {
          // 7a. If we are carrying out differential integration and
          // we have a previous measurement for this sensor,then we
          // need to apply the inverse of that measurement to this new
          // measurement to produce a "delta" measurement between the two.
          // Even if we're not using all of the variables from this sensor,
          // we need to use the whole measurement to determine the delta
          // to the new measurement
          tf2::Transform prevMeasurement = previousMeasurements_[topicName];
          poseTmp.setData(prevMeasurement.inverseTimes(poseTmp));

          RF_DEBUG("Previous measurement:\n" << previousMeasurements_[topicName] <<
                   "\nAfter removing previous measurement, measurement delta is:\n" << poseTmp << "\n");

          // 7b. Now we we have a measurement delta in the frame_id of the
          // message, but we want that delta to be in the target frame, so
          // we need to apply the rotation of the target frame transform.
          targetFrameTrans.setOrigin(tf2::Vector3(0.0, 0.0, 0.0));
          poseTmp.mult(targetFrameTrans, poseTmp);

          RF_DEBUG("After rotating to the target frame, measurement delta is:\n" << poseTmp << "\n");

          // 7c. Now use the time difference from the last message to compute
          // translational and rotational velocities
          double dt = msg->header.stamp.toSec() - lastMessageTimes_[topicName].toSec();
          double xVel = poseTmp.getOrigin().getX() / dt;
          double yVel = poseTmp.getOrigin().getY() / dt;
          double zVel = poseTmp.getOrigin().getZ() / dt;

          double rollVel = 0;
          double pitchVel = 0;
          double yawVel = 0;

          RosFilterUtilities::quatToRPY(poseTmp.getRotation(), rollVel, pitchVel, yawVel);
          rollVel /= dt;
          pitchVel /= dt;
          yawVel /= dt;

          RF_DEBUG("Previous message time was " << lastMessageTimes_[topicName].toSec() <<
                   ", current message time is " << msg->header.stamp.toSec() << ", delta is " <<
                   dt << ", velocity is (vX, vY, vZ): (" << xVel << ", " << yVel << ", " << zVel <<
                   ")\n" << "(vRoll, vPitch, vYaw): (" << rollVel << ", " << pitchVel << ", " <<
                   yawVel << ")\n");

          // 7d. Fill out the velocity data in the message
          geometry_msgs::TwistWithCovarianceStamped *twistPtr = new geometry_msgs::TwistWithCovarianceStamped();
          twistPtr->header = msg->header;
          twistPtr->header.frame_id = baseLinkFrameId_;
          twistPtr->twist.twist.linear.x = xVel;
          twistPtr->twist.twist.linear.y = yVel;
          twistPtr->twist.twist.linear.z = zVel;
          twistPtr->twist.twist.angular.x = rollVel;
          twistPtr->twist.twist.angular.y = pitchVel;
          twistPtr->twist.twist.angular.z = yawVel;
          std::vector<int> twistUpdateVec(STATE_SIZE, false);
          std::copy(updateVector.begin() + POSITION_OFFSET,
                    updateVector.begin() + POSE_SIZE,
                    twistUpdateVec.begin() + POSITION_V_OFFSET);
          std::copy(twistUpdateVec.begin(), twistUpdateVec.end(), updateVector.begin());
          geometry_msgs::TwistWithCovarianceStampedConstPtr ptr(twistPtr);

          // 7e. Now rotate the previous covariance for this measurement to get it
          // into the target frame, and add the current measurement's rotated covariance
          // to the previous measurement's rotated covariance, and multiply by the time delta.
          Eigen::MatrixXd prevCovarRotated = rot6d * previousMeasurementCovariances_[topicName] * rot6d.transpose();
          covarianceRotated = (covarianceRotated.eval() + prevCovarRotated) * dt;
          copyCovariance(covarianceRotated, &(twistPtr->twist.covariance[0]), POSE_SIZE);

          RF_DEBUG("Previous measurement covariance:\n" << previousMeasurementCovariances_[topicName] <<
                   "\nPrevious measurement covariance rotated:\n" << prevCovarRotated <<
                   "\nFinal twist covariance:\n" << covarianceRotated << "\n");

          // Now pass this on to prepareTwist, which will convert it to the required frame
          success = prepareTwist(ptr,
                                 topicName + "_twist",
                                 twistPtr->header.frame_id,
                                 updateVector,
                                 measurement,
                                 measurementCovariance);
        }

        // 7f. Update the previous measurement and measurement covariance
        previousMeasurements_[topicName] = curMeasurement;
        previousMeasurementCovariances_[topicName] = covariance;

        retVal = success;
      }
      else
      {
        // 7g. If we're in relative mode, remove the initial measurement
        if (relative)
        {
          if (initialMeasurements_.count(topicName) == 0)
          {
            initialMeasurements_.insert(std::pair<std::string, tf2::Transform>(topicName, poseTmp));
          }

          tf2::Transform initialMeasurement = initialMeasurements_[topicName];
          poseTmp.setData(initialMeasurement.inverseTimes(poseTmp));
        }

        // 7h. Apply the target frame transformation to the pose object.
        poseTmp.mult(targetFrameTrans, poseTmp);
        poseTmp.frame_id_ = finalTargetFrame;

        // 7i. Finally, copy everything into our measurement and covariance objects
        measurement(StateMemberX) = poseTmp.getOrigin().x();
        measurement(StateMemberY) = poseTmp.getOrigin().y();
        measurement(StateMemberZ) = poseTmp.getOrigin().z();

        // The filter needs roll, pitch, and yaw values instead of quaternions
        double roll, pitch, yaw;
        RosFilterUtilities::quatToRPY(poseTmp.getRotation(), roll, pitch, yaw);
        measurement(StateMemberRoll) = roll;
        measurement(StateMemberPitch) = pitch;
        measurement(StateMemberYaw) = yaw;

        measurementCovariance.block(0, 0, POSE_SIZE, POSE_SIZE) = covarianceRotated.block(0, 0, POSE_SIZE, POSE_SIZE);

        // 8. Handle 2D mode
        if (twoDMode_)
        {
          forceTwoD(measurement, measurementCovariance, updateVector);
        }

        retVal = true;
      }
    }
    else
    {
      retVal = false;

      RF_DEBUG("Could not transform measurement into " << finalTargetFrame << ". Ignoring...");
    }

    RF_DEBUG("\n----- /RosFilter::preparePose (" << topicName << ") ------\n");

    return retVal;
  }

  template<typename T>
  bool RosFilter<T>::prepareTwist(const geometry_msgs::TwistWithCovarianceStamped::ConstPtr &msg,
                               const std::string &topicName,
                               const std::string &targetFrame,
                               std::vector<int> &updateVector,
                               Eigen::VectorXd &measurement,
                               Eigen::MatrixXd &measurementCovariance)
  {
    RF_DEBUG("------ RosFilter::prepareTwist (" << topicName << ") ------\n");

    // 1. Get the measurement into two separate vector objects.
    tf2::Vector3 twistLin(msg->twist.twist.linear.x,
                          msg->twist.twist.linear.y,
                          msg->twist.twist.linear.z);
    tf2::Vector3 measTwistRot(msg->twist.twist.angular.x,
                              msg->twist.twist.angular.y,
                              msg->twist.twist.angular.z);

    // 1a. This sensor may or may not measure rotational velocity. Regardless,
    // if it measures linear velocity, then later on, we'll need to remove "false"
    // linear velocity resulting from angular velocity and the translational offset
    // of the sensor from the vehicle origin.
    const Eigen::VectorXd &state = filter_.getState();
    tf2::Vector3 stateTwistRot(state(StateMemberVroll),
                               state(StateMemberVpitch),
                               state(StateMemberVyaw));

    // Determine the frame_id of the data
    std::string msgFrame = (msg->header.frame_id == "" ? targetFrame : msg->header.frame_id);

    // 2. robot_localization lets users configure which variables from the sensor should be
    //    fused with the filter. This is specified at the sensor level. However, the data
    //    may go through transforms before being fused with the state estimate. In that case,
    //    we need to know which of the transformed variables came from the pre-transformed
    //    "approved" variables (i.e., the ones that had "true" in their xxx_config parameter).
    //    To do this, we construct matrices using the update vector values on the diagonals,
    //    pass this matrix through the rotation, and use the length of each row to determine
    //    the transformed update vector.
    tf2::Matrix3x3 maskLin(updateVector[StateMemberVx], 0, 0,
                           0, updateVector[StateMemberVy], 0,
                           0, 0, updateVector[StateMemberVz]);

    tf2::Matrix3x3 maskRot(updateVector[StateMemberVroll], 0, 0,
                           0, updateVector[StateMemberVpitch], 0,
                           0, 0, updateVector[StateMemberVyaw]);

    // 3. We'll need to rotate the covariance as well
    Eigen::MatrixXd covarianceRotated(TWIST_SIZE, TWIST_SIZE);
    covarianceRotated.setZero();

    copyCovariance(&(msg->twist.covariance[0]),
                   covarianceRotated,
                   topicName,
                   updateVector,
                   POSITION_V_OFFSET,
                   TWIST_SIZE);

    RF_DEBUG("Original measurement as tf object:\nLinear: " << twistLin <<
             "Rotational: " << measTwistRot <<
             "\nOriginal update vector:\n" << updateVector <<
             "\nOriginal covariance matrix:\n" << covarianceRotated << "\n");

    // 4. We need to transform this into the target frame (probably base_link)
    tf2::Transform targetFrameTrans;
    bool canTransform = RosFilterUtilities::lookupTransformSafe(tfBuffer_,
                                                                targetFrame,
                                                                msgFrame,
                                                                msg->header.stamp,
                                                                targetFrameTrans);

    if (canTransform)
    {
      // Transform to correct frame. Note that we can get linear velocity
      // as a result of the sensor offset and rotational velocity
      measTwistRot = targetFrameTrans.getBasis() * measTwistRot;
      twistLin = targetFrameTrans.getBasis() * twistLin + targetFrameTrans.getOrigin().cross(stateTwistRot);
      maskLin = targetFrameTrans.getBasis() * maskLin;
      maskRot = targetFrameTrans.getBasis() * maskRot;

      // Now copy the mask values back into the update vector
      updateVector[StateMemberVx] = static_cast<int>(
        maskLin.getRow(StateMemberVx - POSITION_V_OFFSET).length() >= 1e-6);
      updateVector[StateMemberVy] = static_cast<int>(
        maskLin.getRow(StateMemberVy - POSITION_V_OFFSET).length() >= 1e-6);
      updateVector[StateMemberVz] = static_cast<int>(
        maskLin.getRow(StateMemberVz - POSITION_V_OFFSET).length() >= 1e-6);
      updateVector[StateMemberVroll] = static_cast<int>(
        maskRot.getRow(StateMemberVroll - ORIENTATION_V_OFFSET).length() >= 1e-6);
      updateVector[StateMemberVpitch] = static_cast<int>(
        maskRot.getRow(StateMemberVpitch - ORIENTATION_V_OFFSET).length() >= 1e-6);
      updateVector[StateMemberVyaw] = static_cast<int>(
        maskRot.getRow(StateMemberVyaw - ORIENTATION_V_OFFSET).length() >= 1e-6);

      RF_DEBUG(msg->header.frame_id << "->" << targetFrame << " transform:\n" << targetFrameTrans <<
               "\nAfter applying transform to " << targetFrame << ", update vector is:\n" << updateVector <<
               "\nAfter applying transform to " << targetFrame << ", measurement is:\n" <<
               "Linear: " << twistLin << "Rotational: " << measTwistRot << "\n");

      // 5. Now rotate the covariance: create an augmented
      // matrix that contains a 3D rotation matrix in the
      // upper-left and lower-right quadrants, and zeros
      // elsewhere
      tf2::Matrix3x3 rot(targetFrameTrans.getRotation());
      Eigen::MatrixXd rot6d(TWIST_SIZE, TWIST_SIZE);
      rot6d.setIdentity();

      for (size_t rInd = 0; rInd < POSITION_SIZE; ++rInd)
      {
        rot6d(rInd, 0) = rot.getRow(rInd).getX();
        rot6d(rInd, 1) = rot.getRow(rInd).getY();
        rot6d(rInd, 2) = rot.getRow(rInd).getZ();
        rot6d(rInd+POSITION_SIZE, 3) = rot.getRow(rInd).getX();
        rot6d(rInd+POSITION_SIZE, 4) = rot.getRow(rInd).getY();
        rot6d(rInd+POSITION_SIZE, 5) = rot.getRow(rInd).getZ();
      }

      // Carry out the rotation
      covarianceRotated = rot6d * covarianceRotated.eval() * rot6d.transpose();

      RF_DEBUG("Transformed covariance is \n" << covarianceRotated << "\n");

      // 6. Store our corrected measurement and covariance
      measurement(StateMemberVx) = twistLin.getX();
      measurement(StateMemberVy) = twistLin.getY();
      measurement(StateMemberVz) = twistLin.getZ();
      measurement(StateMemberVroll) = measTwistRot.getX();
      measurement(StateMemberVpitch) = measTwistRot.getY();
      measurement(StateMemberVyaw) = measTwistRot.getZ();

      // Copy the covariances
      measurementCovariance.block(POSITION_V_OFFSET, POSITION_V_OFFSET, TWIST_SIZE, TWIST_SIZE) =
        covarianceRotated.block(0, 0, TWIST_SIZE, TWIST_SIZE);

      // 7. Handle 2D mode
      if (twoDMode_)
      {
        forceTwoD(measurement, measurementCovariance, updateVector);
      }
    }
    else
    {
      RF_DEBUG("Could not transform measurement into " << targetFrame << ". Ignoring...");
    }

    RF_DEBUG("\n----- /RosFilter::prepareTwist (" << topicName << ") ------\n");

    return canTransform;
  }

  template<typename T>
  void RosFilter<T>::saveFilterState(FilterBase& filter)
  {
    FilterStatePtr state = FilterStatePtr(new FilterState());
    state->state_ = Eigen::VectorXd(filter.getState());
    state->estimateErrorCovariance_ = Eigen::MatrixXd(filter.getEstimateErrorCovariance());
    state->lastMeasurementTime_ = filter.getLastMeasurementTime();
    filterStateHistory_.push_back(state);
    RF_DEBUG("Saved state with timestamp " << state->lastMeasurementTime_ << " to history. " << filterStateHistory_.size() << " measurements are in the queue.\n");
  }

  template<typename T>
  bool RosFilter<T>::revertTo(const double time)
  {
    RF_DEBUG("\n----- RosFilter::revertTo -----\n");
    RF_DEBUG("\nRequested time was " << std::setprecision(20) << time << "\n")

    // Walk back through the queue until we reach a filter state whose time stamp
    // is less than or equal to the requested time
    FilterStateHistoryDeque::reverse_iterator state_it = filterStateHistory_.rbegin();

    while(state_it != filterStateHistory_.rend() && (*state_it)->lastMeasurementTime_ > time)
    {
      state_it++;
    }

    // The state and measurement histories are stored at the same time, so if we have insufficient state history, we
    // will also have insufficient measurement history.
    if (state_it == filterStateHistory_.rend())
    {
      RF_DEBUG("Insufficient history to revert to time " << time << "\n");

      return false;
    }

    // Reset filter to the latest state from the queue.
    filter_.setState((*state_it)->state_);
    filter_.setEstimateErrorCovariance((*state_it)->estimateErrorCovariance_);
    filter_.setLastMeasurementTime((*state_it)->lastMeasurementTime_);

    RF_DEBUG("Reverted to state with time " << (*state_it)->lastMeasurementTime_ << "\n");

    // Repeat for measurements, but push every measurement onto the measurement queue as we go
    MeasurementHistoryDeque::reverse_iterator meas_it = measurementHistory_.rbegin();
    int restored_measurements = 0;

    while (meas_it != measurementHistory_.rend() && (*meas_it)->time_ > time)
    {
      measurementQueue_.push(*meas_it);
      meas_it++;
      restored_measurements++;
    }

    RF_DEBUG("Restored " << restored_measurements << " to measurement queue.\n");

    RF_DEBUG("\n----- /RosFilter::revertTo\n");

    return true;
  }

  template<typename T>
  void RosFilter<T>::clearExpiredHistory(const double cutOffTime)
  {
    RF_DEBUG("\n----- RosFilter::clearExpiredHistory -----" <<
             "\nCutoff time is " << cutOffTime << "\n");

    int poppedMeasurements = 0;
    int poppedStates = 0;

    while (!measurementHistory_.empty() && measurementHistory_.front()->time_ < cutOffTime)
    {
      measurementHistory_.pop_front();
      poppedMeasurements++;
    }

    while (!filterStateHistory_.empty() && filterStateHistory_.front()->lastMeasurementTime_ < cutOffTime)
    {
      filterStateHistory_.pop_front();
      poppedStates++;
    }

    RF_DEBUG("\nPopped " << poppedMeasurements << " measurements and " <<
             poppedStates << " states from their respective queues." <<
             "\n---- /RosFilter::clearExpiredHistory ----\n" );
  }
}  // namespace RobotLocalization

// Instantiations of classes is required when template class code
// is placed in a .cpp file.
template class RobotLocalization::RosFilter<RobotLocalization::Ekf>;
template class RobotLocalization::RosFilter<RobotLocalization::Ukf>;<|MERGE_RESOLUTION|>--- conflicted
+++ resolved
@@ -55,10 +55,13 @@
       frequency_(30.0),
       historyLength_(0),
       lastSetPoseTime_(0),
+      latestControl_(),
+      latestControlTime_(0),
       nhLocal_("~"),
       printDiagnostics_(true),
       publishTransform_(true),
       twoDMode_(false),
+      useControl_(false),
       smoothLaggedData_(false)
   {
     stateVariableNames_.push_back("X");
@@ -187,6 +190,7 @@
       latestControl_(ControlMemberVroll) = msg->twist.angular.x;
       latestControl_(ControlMemberVpitch) = msg->twist.angular.y;
       latestControl_(ControlMemberVyaw) = msg->twist.angular.z;
+      latestControlTime_ = msg->header.stamp;
 
       // Update the filter with this control term
       filter_.setControl(latestControl_, msg->header.stamp.toSec());
@@ -214,6 +218,8 @@
     meas->updateVector_ = updateVector;
     meas->time_ = time.toSec();
     meas->mahalanobisThresh_ = mahalanobisThresh;
+    meas->latestControl_ = latestControl_;
+    meas->latestControlTime_ = latestControlTime_.toSec();
     measurementQueue_.push(meas);
   }
 
@@ -432,40 +438,53 @@
     // If we have any measurements in the queue, process them
     if (!measurementQueue_.empty())
     {
-<<<<<<< HEAD
       // Check if the first measurement we're going to process is older than the filter's last measurement.
       // This means we have received an out-of-sequence message (one with an old timestamp), and we need to
       // revert both the filter state and measurement queue to the first state that preceded the time stamp
       // of our first measurement.
       const MeasurementPtr& firstMeasurement = measurementQueue_.top();
+      int restoredMeasurementCount = 0;
       if (smoothLaggedData_ && firstMeasurement->time_ < filter_.getLastMeasurementTime())
       {
         RF_DEBUG("Received a measurement that was " << filter_.getLastMeasurementTime() - firstMeasurement->time_ <<
                  " seconds in the past. Reverting filter state and measurement queue...");
 
+        int originalCount = static_cast<int>(measurementQueue_.size());
         if (!revertTo(firstMeasurement->time_ - 1e-9))
         {
           RF_DEBUG("ERROR: history interval is too small to revert to time " << firstMeasurement->time_ << "\n");
           ROS_WARN_STREAM_THROTTLE(10.0, "Received old measurement for topic " << firstMeasurement->topicName_ <<
                                    ", but history interval is insufficiently sized to revert state and measurement queue.");
-        }
-      }
-
-      while (!measurementQueue_.empty())
-=======
+          restoredMeasurementCount = 0;
+        }
+
+        restoredMeasurementCount = static_cast<int>(measurementQueue_.size()) - originalCount;
+      }
+
       while (!measurementQueue_.empty() && ros::ok())
->>>>>>> f13632f3
       {
         MeasurementPtr measurement = measurementQueue_.top();
 
         // If we've reached a measurement that has a time later than now, it should wait until a future iteration.
         // Since measurements are stored in a priority queue, all remaining measurements will be in the future.
-        if (measurement->time_ > currentTime)
+        if (measurement->time_ > currentTime.toSec())
         {
           break;
         }
 
         measurementQueue_.pop();
+
+        // When we receive control messages, we call this directly in the control callback. However, we also associate
+        // a control with each sensor message so that we can support lagged smoothing. As we cannot guarantee that the
+        // new control callback will fire before a new measurement, we should only perform this operation if we are
+        // processing messages from the history. Otherwise, we may get a new measurement, store the "old" latest control,
+        // then received a control, call setControl, and then overwrite that value with this one (i.e., with the "old"
+        // control we associated with the measurement).
+        if (useControl_ && restoredMeasurementCount > 0)
+        {
+          filter_.setControl(measurement->latestControl_, measurement->latestControlTime_);
+          restoredMeasurementCount--;
+        }
 
         // This will call predict and, if necessary, correct
         filter_.processMeasurement(*(measurement.get()));
@@ -644,7 +663,6 @@
     // Determine if we're in 2D mode
     nhLocal_.param("two_d_mode", twoDMode_, false);
 
-<<<<<<< HEAD
     // Smoothing window size
     nhLocal_.param("smooth_lagged_data", smoothLaggedData_, false);
     nhLocal_.param("history_length", historyLength_, 0.0);
@@ -661,9 +679,8 @@
     }
 
     historyLength_ = ::fabs(historyLength_);
-=======
+
     // Determine if we're using a control term
-    bool useControl = false;
     bool stampedControl = false;
     double controlTimeout = sensorTimeout;
     std::vector<int> controlUpdateVector(TWIST_SIZE, 0);
@@ -672,11 +689,11 @@
     std::vector<double> decelerationLimits(TWIST_SIZE, 0.0);
     std::vector<double> decelerationGains(TWIST_SIZE, 0.0);
 
-    nhLocal_.param("use_control", useControl, false);
+    nhLocal_.param("use_control", useControl_, false);
     nhLocal_.param("stamped_control", stampedControl, false);
     nhLocal_.param("control_timeout", controlTimeout, sensorTimeout);
 
-    if(useControl)
+    if(useControl_)
     {
       if(nhLocal_.getParam("control_config", controlUpdateVector))
       {
@@ -684,13 +701,13 @@
         {
           ROS_ERROR_STREAM("Control configuration must be of size " << TWIST_SIZE << ". Provided config was of "
             "size " << controlUpdateVector.size() << ". No control term will be used.");
-          useControl = false;
+          useControl_ = false;
         }
       }
       else
       {
         ROS_ERROR_STREAM("use_control is set to true, but control_config is missing. No control term will be used.");
-        useControl = false;
+        useControl_ = false;
       }
 
       if(nhLocal_.getParam("acceleration_limits", accelerationLimits))
@@ -699,7 +716,7 @@
         {
           ROS_ERROR_STREAM("Acceleration configuration must be of size " << TWIST_SIZE << ". Provided config was of "
             "size " << accelerationLimits.size() << ". No control term will be used.");
-          useControl = false;
+          useControl_ = false;
         }
       }
       else
@@ -726,7 +743,7 @@
         {
           ROS_ERROR_STREAM("Deceleration configuration must be of size " << TWIST_SIZE <<
             ". Provided config was of size " << decelerationLimits.size() << ". No control term will be used.");
-          useControl = false;
+          useControl_ = false;
         }
       }
       else
@@ -752,7 +769,6 @@
         decelerationGains = accelerationGains;
       }
     }
->>>>>>> f13632f3
 
     // Debugging writes to file
     RF_DEBUG("tf_prefix is " << tfPrefix <<
@@ -764,11 +780,9 @@
              "\nfrequency is " << frequency_ <<
              "\nsensor_timeout is " << filter_.getSensorTimeout() <<
              "\ntwo_d_mode is " << (twoDMode_ ? "true" : "false") <<
-<<<<<<< HEAD
              "\nsmooth_lagged_data is " << (smoothLaggedData_ ? "true" : "false") <<
              "\nhistory_length is " << historyLength_ <<
-=======
-             "\nuse_control is " << (useControl ? "true" : "false") <<
+             "\nuse_control is " << (useControl_ ? "true" : "false") <<
              "\nstamped_control is " << (stampedControl ? "true" : "false") <<
              "\ncontrol_config is " << controlUpdateVector <<
              "\ncontrol_timeout is " << controlTimeout <<
@@ -776,7 +790,6 @@
              "\nacceleration_gains are " << accelerationLimits <<
              "\ndeceleration_limits are " << decelerationLimits <<
              "\ndeceleration_gains are " << decelerationLimits <<
->>>>>>> f13632f3
              "\nprint_diagnostics is " << (printDiagnostics_ ? "true" : "false") << "\n");
 
     // Create a subscriber for manually setting/resetting pose
@@ -1235,15 +1248,15 @@
     while (moreParams);
 
     // Now that we've checked if IMU linear acceleration is being used, we can determine our final control parameters
-    if(useControl && std::accumulate(controlUpdateVector.begin(), controlUpdateVector.end(), 0) == 0)
+    if(useControl_ && std::accumulate(controlUpdateVector.begin(), controlUpdateVector.end(), 0) == 0)
     {
       ROS_ERROR_STREAM("use_control is set to true, but control_config has only false values. No control term "
         "will be used.");
-      useControl = false;
+      useControl_ = false;
     }
 
     // If we're using control, set the parameters and create the necessary subscribers
-    if(useControl)
+    if(useControl_)
     {
       latestControl_.resize(TWIST_SIZE);
       latestControl_.setZero();
@@ -2765,6 +2778,8 @@
     state->state_ = Eigen::VectorXd(filter.getState());
     state->estimateErrorCovariance_ = Eigen::MatrixXd(filter.getEstimateErrorCovariance());
     state->lastMeasurementTime_ = filter.getLastMeasurementTime();
+    state->latestControl_ = Eigen::VectorXd(filter.getControl());
+    state->latestControlTime_ = filter.getControlTime();
     filterStateHistory_.push_back(state);
     RF_DEBUG("Saved state with timestamp " << state->lastMeasurementTime_ << " to history. " << filterStateHistory_.size() << " measurements are in the queue.\n");
   }
