/*
 * Copyright (c) 2014, 2015, 2016, Charles River Analytics, Inc.
 * All rights reserved.
 *
 * Redistribution and use in source and binary forms, with or without
 * modification, are permitted provided that the following conditions
 * are met:
 *
 * 1. Redistributions of source code must retain the above copyright
 * notice, this list of conditions and the following disclaimer.
 * 2. Redistributions in binary form must reproduce the above
 * copyright notice, this list of conditions and the following
 * disclaimer in the documentation and/or other materials provided
 * with the distribution.
 * 3. Neither the name of the copyright holder nor the names of its
 * contributors may be used to endorse or promote products derived
 * from this software without specific prior written permission.
 *
 * THIS SOFTWARE IS PROVIDED BY THE COPYRIGHT HOLDERS AND CONTRIBUTORS
 * "AS IS" AND ANY EXPRESS OR IMPLIED WARRANTIES, INCLUDING, BUT NOT
 * LIMITED TO, THE IMPLIED WARRANTIES OF MERCHANTABILITY AND FITNESS
 * FOR A PARTICULAR PURPOSE ARE DISCLAIMED. IN NO EVENT SHALL THE
 * COPYRIGHT HOLDER OR CONTRIBUTORS BE LIABLE FOR ANY DIRECT, INDIRECT,
 * INCIDENTAL, SPECIAL, EXEMPLARY, OR CONSEQUENTIAL DAMAGES (INCLUDING,
 * BUT NOT LIMITED TO, PROCUREMENT OF SUBSTITUTE GOODS OR SERVICES;
 * LOSS OF USE, DATA, OR PROFITS; OR BUSINESS INTERRUPTION) HOWEVER
 * CAUSED AND ON ANY THEORY OF LIABILITY, WHETHER IN CONTRACT, STRICT
 * LIABILITY, OR TORT (INCLUDING NEGLIGENCE OR OTHERWISE) ARISING IN
 * ANY WAY OUT OF THE USE OF THIS SOFTWARE, EVEN IF ADVISED OF THE
 * POSSIBILITY OF SUCH DAMAGE.
 */

#include "robot_localization/ros_filter.h"
#include "robot_localization/filter_utilities.h"
#include "robot_localization/ekf.h"
#include "robot_localization/ukf.h"

#include <tf2_geometry_msgs/tf2_geometry_msgs.h>

#include <algorithm>
#include <map>
#include <string>
#include <utility>
#include <vector>
#include <limits>

namespace RobotLocalization
{
  template<typename T>
  RosFilter<T>::RosFilter(std::vector<double> args) :
      staticDiagErrorLevel_(diagnostic_msgs::DiagnosticStatus::OK),
      tfListener_(tfBuffer_),
      dynamicDiagErrorLevel_(diagnostic_msgs::DiagnosticStatus::OK),
      filter_(args),
      frequency_(30.0),
      historyLength_(0),
      lastSetPoseTime_(0),
      latestControl_(),
      latestControlTime_(0),
      tfTimeout_(ros::Duration(0)),
      nhLocal_("~"),
      printDiagnostics_(true),
      gravitationalAcc_(9.80665),
      publishTransform_(true),
      publishAcceleration_(false),
      twoDMode_(false),
      useControl_(false),
      smoothLaggedData_(false)
  {
    stateVariableNames_.push_back("X");
    stateVariableNames_.push_back("Y");
    stateVariableNames_.push_back("Z");
    stateVariableNames_.push_back("ROLL");
    stateVariableNames_.push_back("PITCH");
    stateVariableNames_.push_back("YAW");
    stateVariableNames_.push_back("X_VELOCITY");
    stateVariableNames_.push_back("Y_VELOCITY");
    stateVariableNames_.push_back("Z_VELOCITY");
    stateVariableNames_.push_back("ROLL_VELOCITY");
    stateVariableNames_.push_back("PITCH_VELOCITY");
    stateVariableNames_.push_back("YAW_VELOCITY");
    stateVariableNames_.push_back("X_ACCELERATION");
    stateVariableNames_.push_back("Y_ACCELERATION");
    stateVariableNames_.push_back("Z_ACCELERATION");

    diagnosticUpdater_.setHardwareID("none");
  }

  template<typename T>
  RosFilter<T>::~RosFilter()
  {
    topicSubs_.clear();
  }

  // @todo: Replace with AccelWithCovarianceStamped
  template<typename T>
  void RosFilter<T>::accelerationCallback(const sensor_msgs::Imu::ConstPtr &msg, const CallbackData &callbackData,
    const std::string &targetFrame)
  {
    // If we've just reset the filter, then we want to ignore any messages
    // that arrive with an older timestamp
    if (msg->header.stamp <= lastSetPoseTime_)
    {
      return;
    }

    const std::string &topicName = callbackData.topicName_;

    RF_DEBUG("------ RosFilter::accelerationCallback (" << topicName << ") ------\n"
             "Twist message:\n" << *msg);

    if (lastMessageTimes_.count(topicName) == 0)
    {
      lastMessageTimes_.insert(std::pair<std::string, ros::Time>(topicName, msg->header.stamp));
    }

    // Make sure this message is newer than the last one
    if (msg->header.stamp >= lastMessageTimes_[topicName])
    {
      RF_DEBUG("Update vector for " << topicName << " is:\n" << topicName);

      Eigen::VectorXd measurement(STATE_SIZE);
      Eigen::MatrixXd measurementCovariance(STATE_SIZE, STATE_SIZE);

      measurement.setZero();
      measurementCovariance.setZero();

      // Make sure we're actually updating at least one of these variables
      std::vector<int> updateVectorCorrected = callbackData.updateVector_;

      // Prepare the twist data for inclusion in the filter
      if (prepareAcceleration(msg, topicName, targetFrame, updateVectorCorrected, measurement,
            measurementCovariance))
      {
        // Store the measurement. Add an "acceleration" suffix so we know what kind of measurement
        // we're dealing with when we debug the core filter logic.
        enqueueMeasurement(topicName,
                           measurement,
                           measurementCovariance,
                           updateVectorCorrected,
                           callbackData.rejectionThreshold_,
                           msg->header.stamp);

        RF_DEBUG("Enqueued new measurement for " << topicName << "_acceleration\n");
      }
      else
      {
        RF_DEBUG("Did *not* enqueue measurement for " << topicName << "_acceleration\n");
      }

      lastMessageTimes_[topicName] = msg->header.stamp;

      RF_DEBUG("Last message time for " << topicName << " is now " <<
        lastMessageTimes_[topicName] << "\n");
    }
    else
    {
      std::stringstream stream;
      stream << "The " << topicName << " message has a timestamp before that of the previous message received," <<
                " this message will be ignored. This may indicate a bad timestamp. (message time: " <<
                msg->header.stamp.toSec() << ")";
      addDiagnostic(diagnostic_msgs::DiagnosticStatus::WARN,
                    topicName + "_timestamp",
                    stream.str(),
                    false);

      RF_DEBUG("Message is too old. Last message time for " << topicName <<
               " is " << lastMessageTimes_[topicName] << ", current message time is " <<
               msg->header.stamp << ".\n");
    }

    RF_DEBUG("\n----- /RosFilter::accelerationCallback (" << topicName << ") ------\n");
  }

  template<typename T>
  void RosFilter<T>::controlCallback(const geometry_msgs::Twist::ConstPtr &msg)
  {
    geometry_msgs::TwistStampedPtr twistStampedPtr = geometry_msgs::TwistStampedPtr(new geometry_msgs::TwistStamped());
    twistStampedPtr->twist = *msg;
    twistStampedPtr->header.frame_id = baseLinkFrameId_;
    twistStampedPtr->header.stamp = ros::Time::now();
    controlCallback(twistStampedPtr);
  }

  template<typename T>
  void RosFilter<T>::controlCallback(const geometry_msgs::TwistStamped::ConstPtr &msg)
  {
    if(msg->header.frame_id == baseLinkFrameId_ || msg->header.frame_id == "")
    {
      latestControl_(ControlMemberVx) = msg->twist.linear.x;
      latestControl_(ControlMemberVy) = msg->twist.linear.y;
      latestControl_(ControlMemberVz) = msg->twist.linear.z;
      latestControl_(ControlMemberVroll) = msg->twist.angular.x;
      latestControl_(ControlMemberVpitch) = msg->twist.angular.y;
      latestControl_(ControlMemberVyaw) = msg->twist.angular.z;
      latestControlTime_ = msg->header.stamp;

      // Update the filter with this control term
      filter_.setControl(latestControl_, msg->header.stamp.toSec());
    }
    else
    {
      ROS_WARN_STREAM_THROTTLE(5.0, "Commanded velocities must be given in the robot's body frame (" <<
        baseLinkFrameId_ << "). Message frame was " << msg->header.frame_id);
    }
  }

  template<typename T>
  void RosFilter<T>::enqueueMeasurement(const std::string &topicName,
                                        const Eigen::VectorXd &measurement,
                                        const Eigen::MatrixXd &measurementCovariance,
                                        const std::vector<int> &updateVector,
                                        const double mahalanobisThresh,
                                        const ros::Time &time)
  {
    MeasurementPtr meas = MeasurementPtr(new Measurement());

    meas->topicName_ = topicName;
    meas->measurement_ = measurement;
    meas->covariance_ = measurementCovariance;
    meas->updateVector_ = updateVector;
    meas->time_ = time.toSec();
    meas->mahalanobisThresh_ = mahalanobisThresh;
    meas->latestControl_ = latestControl_;
    meas->latestControlTime_ = latestControlTime_.toSec();
    measurementQueue_.push(meas);
  }

  template<typename T>
  void RosFilter<T>::forceTwoD(Eigen::VectorXd &measurement,
                               Eigen::MatrixXd &measurementCovariance,
                               std::vector<int> &updateVector)
  {
    measurement(StateMemberZ) = 0.0;
    measurement(StateMemberRoll) = 0.0;
    measurement(StateMemberPitch) = 0.0;
    measurement(StateMemberVz) = 0.0;
    measurement(StateMemberVroll) = 0.0;
    measurement(StateMemberVpitch) = 0.0;
    measurement(StateMemberAz) = 0.0;

    measurementCovariance(StateMemberZ, StateMemberZ) = 1e-6;
    measurementCovariance(StateMemberRoll, StateMemberRoll) = 1e-6;
    measurementCovariance(StateMemberPitch, StateMemberPitch) = 1e-6;
    measurementCovariance(StateMemberVz, StateMemberVz) = 1e-6;
    measurementCovariance(StateMemberVroll, StateMemberVroll) = 1e-6;
    measurementCovariance(StateMemberVpitch, StateMemberVpitch) = 1e-6;
    measurementCovariance(StateMemberAz, StateMemberAz) = 1e-6;

    updateVector[StateMemberZ] = 1;
    updateVector[StateMemberRoll] = 1;
    updateVector[StateMemberPitch] = 1;
    updateVector[StateMemberVz] = 1;
    updateVector[StateMemberVroll] = 1;
    updateVector[StateMemberVpitch] = 1;
    updateVector[StateMemberAz] = 1;
  }

  template<typename T>
  bool RosFilter<T>::getFilteredOdometryMessage(nav_msgs::Odometry &message)
  {
    // If the filter has received a measurement at some point...
    if (filter_.getInitializedStatus())
    {
      // Grab our current state and covariance estimates
      const Eigen::VectorXd &state = filter_.getState();
      const Eigen::MatrixXd &estimateErrorCovariance = filter_.getEstimateErrorCovariance();

      // Convert from roll, pitch, and yaw back to quaternion for
      // orientation values
      tf2::Quaternion quat;
      quat.setRPY(state(StateMemberRoll), state(StateMemberPitch), state(StateMemberYaw));

      // Fill out the message
      message.pose.pose.position.x = state(StateMemberX);
      message.pose.pose.position.y = state(StateMemberY);
      message.pose.pose.position.z = state(StateMemberZ);
      message.pose.pose.orientation.x = quat.x();
      message.pose.pose.orientation.y = quat.y();
      message.pose.pose.orientation.z = quat.z();
      message.pose.pose.orientation.w = quat.w();
      message.twist.twist.linear.x = state(StateMemberVx);
      message.twist.twist.linear.y = state(StateMemberVy);
      message.twist.twist.linear.z = state(StateMemberVz);
      message.twist.twist.angular.x = state(StateMemberVroll);
      message.twist.twist.angular.y = state(StateMemberVpitch);
      message.twist.twist.angular.z = state(StateMemberVyaw);

      // Our covariance matrix layout doesn't quite match
      for (size_t i = 0; i < POSE_SIZE; i++)
      {
        for (size_t j = 0; j < POSE_SIZE; j++)
        {
          message.pose.covariance[POSE_SIZE * i + j] = estimateErrorCovariance(i, j);
        }
      }

      // POSE_SIZE and TWIST_SIZE are currently the same size, but we can spare a few
      // cycles to be meticulous and not index a twist covariance array on the size of
      // a pose covariance array
      for (size_t i = 0; i < TWIST_SIZE; i++)
      {
        for (size_t j = 0; j < TWIST_SIZE; j++)
        {
          message.twist.covariance[TWIST_SIZE * i + j] =
              estimateErrorCovariance(i + POSITION_V_OFFSET, j + POSITION_V_OFFSET);
        }
      }

      message.header.stamp = ros::Time(filter_.getLastMeasurementTime());
      message.header.frame_id = worldFrameId_;
      message.child_frame_id = baseLinkFrameId_;
    }

    return filter_.getInitializedStatus();
  }

  template<typename T>
  bool RosFilter<T>::getFilteredAccelMessage(geometry_msgs::AccelWithCovarianceStamped &message)
  {
    // If the filter has received a measurement at some point...
    if (filter_.getInitializedStatus())
    {
      // Grab our current state and covariance estimates
      const Eigen::VectorXd &state = filter_.getState();
      const Eigen::MatrixXd &estimateErrorCovariance = filter_.getEstimateErrorCovariance();

      //! Fill out the accel_msg
      message.accel.accel.linear.x = state(StateMemberAx);
      message.accel.accel.linear.y = state(StateMemberAy);
      message.accel.accel.linear.z = state(StateMemberAz);

      // Fill the covariance (only the left-upper matrix since we are not estimating
      // the rotational accelerations arround the axes
      for (size_t i = 0; i < ACCELERATION_SIZE; i++)
      {
        for (size_t j = 0; j < ACCELERATION_SIZE; j++)
        {
          // We use the POSE_SIZE since the accel cov matrix of ROS is 6x6
          message.accel.covariance[POSE_SIZE * i + j] =
              estimateErrorCovariance(i + POSITION_A_OFFSET, j + POSITION_A_OFFSET);
        }
      }

      // Fill header information
      message.header.stamp = ros::Time(filter_.getLastMeasurementTime());
      message.header.frame_id = baseLinkFrameId_;
    }

    return filter_.getInitializedStatus();
  }

  template<typename T>
  void RosFilter<T>::imuCallback(const sensor_msgs::Imu::ConstPtr &msg,
                                 const std::string &topicName,
                                 const CallbackData &poseCallbackData,
                                 const CallbackData &twistCallbackData,
                                 const CallbackData &accelCallbackData)
  {
    RF_DEBUG("------ RosFilter::imuCallback (" << topicName << ") ------\n" << "IMU message:\n" << *msg);

    // If we've just reset the filter, then we want to ignore any messages
    // that arrive with an older timestamp
    if (msg->header.stamp <= lastSetPoseTime_)
    {
      std::stringstream stream;
      stream << "The " << topicName << " message has a timestamp equal to or before the last filter reset, " <<
                "this message will be ignored. This may indicate an empty or bad timestamp. (message time: " <<
                msg->header.stamp.toSec() << ")";
      addDiagnostic(diagnostic_msgs::DiagnosticStatus::WARN,
                    topicName + "_timestamp",
                    stream.str(),
                    false);
      RF_DEBUG("Received message that preceded the most recent pose reset. Ignoring...");

      return;
    }

    // As with the odometry message, we can separate out the pose- and twist-related variables
    // in the IMU message and pass them to the pose and twist callbacks (filters)
    if (poseCallbackData.updateSum_ > 0)
    {
      // Per the IMU message specification, if the IMU does not provide orientation,
      // then its first covariance value should be set to -1, and we should ignore
      // that portion of the message. robot_localization allows users to explicitly
      // ignore data using its parameters, but we should also be compliant with
      // message specs.
      if(::fabs(msg->orientation_covariance[0] + 1) < 1e-9)
      {
        RF_DEBUG("Received IMU message with -1 as its first covariance value for orientation. "
                 "Ignoring orientation...");
      }
      else
      {
        // Extract the pose (orientation) data, pass it to its filter
        geometry_msgs::PoseWithCovarianceStamped *posPtr = new geometry_msgs::PoseWithCovarianceStamped();
        posPtr->header = msg->header;
        posPtr->pose.pose.orientation = msg->orientation;

        // Copy the covariance for roll, pitch, and yaw
        for (size_t i = 0; i < ORIENTATION_SIZE; i++)
        {
          for (size_t j = 0; j < ORIENTATION_SIZE; j++)
          {
            posPtr->pose.covariance[POSE_SIZE * (i + ORIENTATION_SIZE) + (j + ORIENTATION_SIZE)] =
                msg->orientation_covariance[ORIENTATION_SIZE * i + j];
          }
        }

        // IMU data gets handled a bit differently, since the message is ambiguous and has only a single frame_id,
        // even though the data in it is reported in two different frames. As we assume users will specify a base_link
        // to imu transform, we make the target frame baseLinkFrameId_ and tell the poseCallback that it is working
        // with IMU data. This will cause it to apply different logic to the data.
        geometry_msgs::PoseWithCovarianceStampedConstPtr pptr(posPtr);
        poseCallback(pptr, poseCallbackData, baseLinkFrameId_, true);
      }
    }

    if (twistCallbackData.updateSum_ > 0)
    {
      // Ignore rotational velocity if the first covariance value is -1
      if(::fabs(msg->angular_velocity_covariance[0] + 1) < 1e-9)
      {
        RF_DEBUG("Received IMU message with -1 as its first covariance value for angular "
                 "velocity. Ignoring angular velocity...");
      }
      else
      {
        // Repeat for velocity
        geometry_msgs::TwistWithCovarianceStamped *twistPtr = new geometry_msgs::TwistWithCovarianceStamped();
        twistPtr->header = msg->header;
        twistPtr->twist.twist.angular = msg->angular_velocity;

        // Copy the covariance
        for (size_t i = 0; i < ORIENTATION_SIZE; i++)
        {
          for (size_t j = 0; j < ORIENTATION_SIZE; j++)
          {
            twistPtr->twist.covariance[TWIST_SIZE * (i + ORIENTATION_SIZE) + (j + ORIENTATION_SIZE)] =
              msg->angular_velocity_covariance[ORIENTATION_SIZE * i + j];
          }
        }

        geometry_msgs::TwistWithCovarianceStampedConstPtr tptr(twistPtr);
        twistCallback(tptr, twistCallbackData, baseLinkFrameId_);
      }
    }

    if (accelCallbackData.updateSum_ > 0)
    {
      // Ignore linear acceleration if the first covariance value is -1
      if(::fabs(msg->linear_acceleration_covariance[0] + 1) < 1e-9)
      {
        RF_DEBUG("Received IMU message with -1 as its first covariance value for linear "
                 "acceleration. Ignoring linear acceleration...");
      }
      else
      {
        // Pass the message on
        accelerationCallback(msg, accelCallbackData, baseLinkFrameId_);
      }
    }

    RF_DEBUG("\n----- /RosFilter::imuCallback (" << topicName << ") ------\n");
  }

  template<typename T>
  void RosFilter<T>::integrateMeasurements(const ros::Time &currentTime)
  {
    const double currentTimeSec = currentTime.toSec();

    RF_DEBUG("------ RosFilter::integrateMeasurements ------\n\n"
             "Integration time is " << std::setprecision(20) << currentTimeSec << "\n"
             << measurementQueue_.size() << " measurements in queue.\n");

    // If we have any measurements in the queue, process them
    if (!measurementQueue_.empty())
    {
      // Check if the first measurement we're going to process is older than the filter's last measurement.
      // This means we have received an out-of-sequence message (one with an old timestamp), and we need to
      // revert both the filter state and measurement queue to the first state that preceded the time stamp
      // of our first measurement.
      const MeasurementPtr& firstMeasurement = measurementQueue_.top();
      int restoredMeasurementCount = 0;
      if (smoothLaggedData_ && firstMeasurement->time_ < filter_.getLastMeasurementTime())
      {
        RF_DEBUG("Received a measurement that was " << filter_.getLastMeasurementTime() - firstMeasurement->time_ <<
                 " seconds in the past. Reverting filter state and measurement queue...");

        int originalCount = static_cast<int>(measurementQueue_.size());
        if (!revertTo(firstMeasurement->time_ - 1e-9))
        {
          RF_DEBUG("ERROR: history interval is too small to revert to time " << firstMeasurement->time_ << "\n");
          ROS_WARN_STREAM_THROTTLE(10.0, "Received old measurement for topic " << firstMeasurement->topicName_ <<
                                   ", but history interval is insufficiently sized to revert state and measurement queue.");
          restoredMeasurementCount = 0;
        }

        restoredMeasurementCount = static_cast<int>(measurementQueue_.size()) - originalCount;
      }

      while (!measurementQueue_.empty() && ros::ok())
      {
        MeasurementPtr measurement = measurementQueue_.top();

        // If we've reached a measurement that has a time later than now, it should wait until a future iteration.
        // Since measurements are stored in a priority queue, all remaining measurements will be in the future.
        if (measurement->time_ > currentTime.toSec())
        {
          break;
        }

        measurementQueue_.pop();

        // When we receive control messages, we call this directly in the control callback. However, we also associate
        // a control with each sensor message so that we can support lagged smoothing. As we cannot guarantee that the
        // new control callback will fire before a new measurement, we should only perform this operation if we are
        // processing messages from the history. Otherwise, we may get a new measurement, store the "old" latest control,
        // then receive a control, call setControl, and then overwrite that value with this one (i.e., with the "old"
        // control we associated with the measurement).
        if (useControl_ && restoredMeasurementCount > 0)
        {
          filter_.setControl(measurement->latestControl_, measurement->latestControlTime_);
          restoredMeasurementCount--;
        }

        // This will call predict and, if necessary, correct
        filter_.processMeasurement(*(measurement.get()));

        // Store old states and measurements if we're smoothing
        if (smoothLaggedData_)
        {
          // Invariant still holds: measurementHistoryDeque_.back().time_ < measurementQueue_.top().time_
          measurementHistory_.push_back(measurement);

          // We should only save the filter state once per unique timstamp
          if (measurementQueue_.empty() ||
              ::fabs(measurementQueue_.top()->time_ - filter_.getLastMeasurementTime()) > 1e-9)
          {
            saveFilterState(filter_);
          }
        }
      }

      filter_.setLastUpdateTime(currentTimeSec);
    }
    else if (filter_.getInitializedStatus())
    {
      // In the event that we don't get any measurements for a long time,
      // we still need to continue to estimate our state. Therefore, we
      // should project the state forward here.
      double lastUpdateDelta = currentTimeSec - filter_.getLastUpdateTime();

      // If we get a large delta, then continuously predict until
      if (lastUpdateDelta >= filter_.getSensorTimeout())
      {
        RF_DEBUG("Sensor timeout! Last update time was " << filter_.getLastUpdateTime() <<
                 ", current time is " << currentTimeSec <<
                 ", delta is " << lastUpdateDelta << "\n");

        filter_.validateDelta(lastUpdateDelta);
        filter_.predict(currentTimeSec, lastUpdateDelta);

        // Update the last measurement time and last update time
        filter_.setLastMeasurementTime(filter_.getLastMeasurementTime() + lastUpdateDelta);
        filter_.setLastUpdateTime(filter_.getLastUpdateTime() + lastUpdateDelta);
      }
    }
    else
    {
      RF_DEBUG("Filter not yet initialized.\n");
    }

    RF_DEBUG("\n----- /RosFilter::integrateMeasurements ------\n");
  }

  template<typename T>
  void RosFilter<T>::loadParams()
  {
    /* For diagnostic purposes, collect information about how many different
     * sources are measuring each absolute pose variable and do not have
     * differential integration enabled.
     */
    std::map<StateMembers, int> absPoseVarCounts;
    absPoseVarCounts[StateMemberX] = 0;
    absPoseVarCounts[StateMemberY] = 0;
    absPoseVarCounts[StateMemberZ] = 0;
    absPoseVarCounts[StateMemberRoll] = 0;
    absPoseVarCounts[StateMemberPitch] = 0;
    absPoseVarCounts[StateMemberYaw] = 0;

    // Same for twist variables
    std::map<StateMembers, int> twistVarCounts;
    twistVarCounts[StateMemberVx] = 0;
    twistVarCounts[StateMemberVy] = 0;
    twistVarCounts[StateMemberVz] = 0;
    twistVarCounts[StateMemberVroll] = 0;
    twistVarCounts[StateMemberVpitch] = 0;
    twistVarCounts[StateMemberVyaw] = 0;

    // Determine if we'll be printing diagnostic information
    nhLocal_.param("print_diagnostics", printDiagnostics_, true);

    // Check for custom gravitational acceleration value
    nhLocal_.param("gravitational_acceleration", gravitationalAcc_, 9.80665);

    // Grab the debug param. If true, the node will produce a LOT of output.
    bool debug;
    nhLocal_.param("debug", debug, false);

    if (debug)
    {
      std::string debugOutFile;

      try
      {
        nhLocal_.param("debug_out_file", debugOutFile, std::string("robot_localization_debug.txt"));
        debugStream_.open(debugOutFile.c_str());

        // Make sure we succeeded
        if (debugStream_.is_open())
        {
          filter_.setDebug(debug, &debugStream_);
        }
        else
        {
          ROS_WARN_STREAM("RosFilter::loadParams() - unable to create debug output file " << debugOutFile);
        }
      }
      catch(const std::exception &e)
      {
        ROS_WARN_STREAM("RosFilter::loadParams() - unable to create debug output file" << debugOutFile
                        << ". Error was " << e.what() << "\n");
      }
    }

    // These params specify the name of the robot's body frame (typically
    // base_link) and odometry frame (typically odom)
    nhLocal_.param("map_frame", mapFrameId_, std::string("map"));
    nhLocal_.param("odom_frame", odomFrameId_, std::string("odom"));
    nhLocal_.param("base_link_frame", baseLinkFrameId_, std::string("base_link"));

    /*
     * These parameters are designed to enforce compliance with REP-105:
     * http://www.ros.org/reps/rep-0105.html
     * When fusing absolute position data from sensors such as GPS, the state
     * estimate can undergo discrete jumps. According to REP-105, we want three
     * coordinate frames: map, odom, and base_link. The map frame can have
     * discontinuities, but is the frame with the most accurate position estimate
     * for the robot and should not suffer from drift. The odom frame drifts over
     * time, but is guaranteed to be continuous and is accurate enough for local
     * planning and navigation. The base_link frame is affixed to the robot. The
     * intention is that some odometry source broadcasts the odom->base_link
     * transform. The localization software should broadcast map->base_link.
     * However, tf does not allow multiple parents for a coordinate frame, so
     * we must *compute* map->base_link, but then use the existing odom->base_link
     * transform to compute *and broadcast* map->odom.
     *
     * The state estimation nodes in robot_localization therefore have two "modes."
     * If your world_frame parameter value matches the odom_frame parameter value,
     * then robot_localization will assume someone else is broadcasting a transform
     * from odom_frame->base_link_frame, and it will compute the
     * map_frame->odom_frame transform. Otherwise, it will simply compute the
     * odom_frame->base_link_frame transform.
     *
     * The default is the latter behavior (broadcast of odom->base_link).
     */
    nhLocal_.param("world_frame", worldFrameId_, odomFrameId_);

    ROS_FATAL_COND(mapFrameId_ == odomFrameId_ ||
                   odomFrameId_ == baseLinkFrameId_ ||
                   mapFrameId_ == baseLinkFrameId_,
                   "Invalid frame configuration! The values for map_frame, odom_frame, "
                   "and base_link_frame must be unique");

    // Try to resolve tf_prefix
    std::string tfPrefix = "";
    std::string tfPrefixPath = "";
    if (nhLocal_.searchParam("tf_prefix", tfPrefixPath))
    {
      nhLocal_.getParam(tfPrefixPath, tfPrefix);
    }

    // Append the tf prefix in a tf2-friendly manner
    FilterUtilities::appendPrefix(tfPrefix, mapFrameId_);
    FilterUtilities::appendPrefix(tfPrefix, odomFrameId_);
    FilterUtilities::appendPrefix(tfPrefix, baseLinkFrameId_);
    FilterUtilities::appendPrefix(tfPrefix, worldFrameId_);

    // Whether we're publshing the world_frame->base_link_frame transform
    nhLocal_.param("publish_tf", publishTransform_, true);

    // Whether we're publishing the acceleration state transform
    nhLocal_.param("publish_acceleration", publishAcceleration_, false);

    // Transform future dating
    double offsetTmp;
    nhLocal_.param("transform_time_offset", offsetTmp, 0.0);
    tfTimeOffset_.fromSec(offsetTmp);

    // Transform timeout
    double timeoutTmp;
    nhLocal_.param("transform_timeout", timeoutTmp, 0.0);
    tfTimeout_.fromSec(timeoutTmp);

    // Update frequency and sensor timeout
    double sensorTimeout;
    nhLocal_.param("frequency", frequency_, 30.0);
    nhLocal_.param("sensor_timeout", sensorTimeout, 1.0 / frequency_);
    filter_.setSensorTimeout(sensorTimeout);

    // Determine if we're in 2D mode
    nhLocal_.param("two_d_mode", twoDMode_, false);

    // Smoothing window size
    nhLocal_.param("smooth_lagged_data", smoothLaggedData_, false);
    nhLocal_.param("history_length", historyLength_, 0.0);

    if (!smoothLaggedData_ && ::fabs(historyLength_) > 1e-9)
    {
      ROS_WARN_STREAM("Filter history interval of " << historyLength_ <<
                      " specified, but smooth_lagged_data is set to false. Lagged data will not be smoothed.");
    }

    if(smoothLaggedData_ && historyLength_ < -1e9)
    {
      ROS_WARN_STREAM("Negative history interval of " << historyLength_ << " specified. Absolute value will be assumed.");
    }

    historyLength_ = ::fabs(historyLength_);

    // Determine if we're using a control term
    bool stampedControl = false;
    double controlTimeout = sensorTimeout;
    std::vector<int> controlUpdateVector(TWIST_SIZE, 0);
    std::vector<double> accelerationLimits(TWIST_SIZE, 1.0);
    std::vector<double> accelerationGains(TWIST_SIZE, 1.0);
    std::vector<double> decelerationLimits(TWIST_SIZE, 1.0);
    std::vector<double> decelerationGains(TWIST_SIZE, 1.0);

    nhLocal_.param("use_control", useControl_, false);
    nhLocal_.param("stamped_control", stampedControl, false);
    nhLocal_.param("control_timeout", controlTimeout, sensorTimeout);

    if(useControl_)
    {
      if(nhLocal_.getParam("control_config", controlUpdateVector))
      {
        if(controlUpdateVector.size() != TWIST_SIZE)
        {
          ROS_ERROR_STREAM("Control configuration must be of size " << TWIST_SIZE << ". Provided config was of "
            "size " << controlUpdateVector.size() << ". No control term will be used.");
          useControl_ = false;
        }
      }
      else
      {
        ROS_ERROR_STREAM("use_control is set to true, but control_config is missing. No control term will be used.");
        useControl_ = false;
      }

      if(nhLocal_.getParam("acceleration_limits", accelerationLimits))
      {
        if(accelerationLimits.size() != TWIST_SIZE)
        {
          ROS_ERROR_STREAM("Acceleration configuration must be of size " << TWIST_SIZE << ". Provided config was of "
            "size " << accelerationLimits.size() << ". No control term will be used.");
          useControl_ = false;
        }
      }
      else
      {
        ROS_WARN_STREAM("use_control is set to true, but acceleration_limits is missing. Will use default values.");
      }

      if(nhLocal_.getParam("acceleration_gains", accelerationGains))
      {
        const int size = accelerationGains.size();
        if(size != TWIST_SIZE)
        {
          ROS_ERROR_STREAM("Acceleration gain configuration must be of size " << TWIST_SIZE <<
            ". Provided config was of size " << size << ". All gains will be assumed to be 1.");
          std::fill_n(accelerationGains.begin(), std::min(size, TWIST_SIZE), 1.0);
          accelerationGains.resize(TWIST_SIZE, 1.0);
        }
      }

      if(nhLocal_.getParam("deceleration_limits", decelerationLimits))
      {
        if(decelerationLimits.size() != TWIST_SIZE)
        {
          ROS_ERROR_STREAM("Deceleration configuration must be of size " << TWIST_SIZE <<
            ". Provided config was of size " << decelerationLimits.size() << ". No control term will be used.");
          useControl_ = false;
        }
      }
      else
      {
        ROS_INFO_STREAM("use_control is set to true, but no deceleration_limits specified. Will use acceleration "
          "limits.");
        decelerationLimits = accelerationLimits;
      }

      if(nhLocal_.getParam("deceleration_gains", decelerationGains))
      {
        const int size = decelerationGains.size();
        if(size != TWIST_SIZE)
        {
          ROS_ERROR_STREAM("Deceleration gain configuration must be of size " << TWIST_SIZE <<
            ". Provided config was of size " << size << ". All gains will be assumed to be 1.");
          std::fill_n(decelerationGains.begin(), std::min(size, TWIST_SIZE), 1.0);
          decelerationGains.resize(TWIST_SIZE, 1.0);
        }
      }
      else
      {
        ROS_INFO_STREAM("use_control is set to true, but no deceleration_gains specified. Will use acceleration "
          "gains.");
        decelerationGains = accelerationGains;
      }
    }

    bool dynamicProcessNoiseCovariance = false;
    nhLocal_.param("dynamic_process_noise_covariance", dynamicProcessNoiseCovariance, false);
    filter_.setUseDynamicProcessNoiseCovariance(dynamicProcessNoiseCovariance);

<<<<<<< HEAD
    std::vector<double> initialState(STATE_SIZE, 0.0);
    if(nhLocal_.getParam("initial_state", initialState))
    {
      if(initialState.size() != STATE_SIZE)
      {
        ROS_ERROR_STREAM("Initial state must be of size " << STATE_SIZE << ". Provided config was of size " <<
          initialState.size() << ". The initial state will be ignored.");
      }
      else
      {
        Eigen::Map<Eigen::VectorXd> eigenState(initialState.data(), initialState.size());
        filter_.setState(eigenState);
      }
    }

=======
>>>>>>> 3c7521fb
    // Debugging writes to file
    RF_DEBUG("tf_prefix is " << tfPrefix <<
             "\nmap_frame is " << mapFrameId_ <<
             "\nodom_frame is " << odomFrameId_ <<
             "\nbase_link_frame is " << baseLinkFrameId_ <<
             "\nworld_frame is " << worldFrameId_ <<
             "\ntransform_time_offset is " << tfTimeOffset_.toSec() <<
             "\ntransform_timeout is " << tfTimeout_.toSec() <<
             "\nfrequency is " << frequency_ <<
             "\nsensor_timeout is " << filter_.getSensorTimeout() <<
             "\ntwo_d_mode is " << (twoDMode_ ? "true" : "false") <<
             "\nsmooth_lagged_data is " << (smoothLaggedData_ ? "true" : "false") <<
             "\nhistory_length is " << historyLength_ <<
             "\nuse_control is " << (useControl_ ? "true" : "false") <<
             "\nstamped_control is " << (stampedControl ? "true" : "false") <<
             "\ncontrol_config is " << controlUpdateVector <<
             "\ncontrol_timeout is " << controlTimeout <<
             "\nacceleration_limits are " << accelerationLimits <<
             "\nacceleration_gains are " << accelerationGains <<
             "\ndeceleration_limits are " << decelerationLimits <<
<<<<<<< HEAD
             "\ndeceleration_gains are " << decelerationLimits <<
             "\ninitial state is " << filter_.getState() <<
=======
             "\ndeceleration_gains are " << decelerationGains <<
>>>>>>> 3c7521fb
             "\ndynamic_process_noise_covariance is " << (dynamicProcessNoiseCovariance ? "true" : "false") <<
             "\nprint_diagnostics is " << (printDiagnostics_ ? "true" : "false") << "\n");

    // Create a subscriber for manually setting/resetting pose
    setPoseSub_ = nh_.subscribe<geometry_msgs::PoseWithCovarianceStamped>("set_pose",
                                                                          1,
                                                                          &RosFilter<T>::setPoseCallback,
                                                                          this, ros::TransportHints().tcpNoDelay(false));

    // Create a service for manually setting/resetting pose
    setPoseSrv_ = nh_.advertiseService("set_pose", &RosFilter<T>::setPoseSrvCallback, this);

    // Init the last last measurement time so we don't get a huge initial delta
    filter_.setLastMeasurementTime(ros::Time::now().toSec());
    filter_.setLastUpdateTime(ros::Time::now().toSec());

    // Now pull in each topic to which we want to subscribe.
    // Start with odom.
    size_t topicInd = 0;
    bool moreParams = false;
    do
    {
      // Build the string in the form of "odomX", where X is the odom topic number,
      // then check if we have any parameters with that value. Users need to make
      // sure they don't have gaps in their configs (e.g., odom0 and then odom2)
      std::stringstream ss;
      ss << "odom" << topicInd++;
      std::string odomTopicName = ss.str();
      moreParams = nhLocal_.hasParam(odomTopicName);

      if (moreParams)
      {
        // Determine if we want to integrate this sensor differentially
        bool differential;
        nhLocal_.param(odomTopicName + std::string("_differential"), differential, false);

        // Determine if we want to integrate this sensor relatively
        bool relative;
        nhLocal_.param(odomTopicName + std::string("_relative"), relative, false);

        if (relative && differential)
        {
          ROS_WARN_STREAM("Both " << odomTopicName << "_differential" << " and " << odomTopicName <<
                          "_relative were set to true. Using differential mode.");

          relative = false;
        }

        std::string odomTopic;
        nhLocal_.getParam(odomTopicName, odomTopic);

        // Check for pose rejection threshold
        double poseMahalanobisThresh;
        nhLocal_.param(odomTopicName + std::string("_pose_rejection_threshold"),
                       poseMahalanobisThresh,
                       std::numeric_limits<double>::max());

        // Check for twist rejection threshold
        double twistMahalanobisThresh;
        nhLocal_.param(odomTopicName + std::string("_twist_rejection_threshold"),
                       twistMahalanobisThresh,
                       std::numeric_limits<double>::max());

        // Now pull in its boolean update vector configuration. Create separate vectors for pose
        // and twist data, and then zero out the opposite values in each vector (no pose data in
        // the twist update vector and vice-versa).
        std::vector<int> updateVec = loadUpdateConfig(odomTopicName);
        std::vector<int> poseUpdateVec = updateVec;
        std::fill(poseUpdateVec.begin() + POSITION_V_OFFSET, poseUpdateVec.begin() + POSITION_V_OFFSET + TWIST_SIZE, 0);
        std::vector<int> twistUpdateVec = updateVec;
        std::fill(twistUpdateVec.begin() + POSITION_OFFSET, twistUpdateVec.begin() + POSITION_OFFSET + POSE_SIZE, 0);

        int poseUpdateSum = std::accumulate(poseUpdateVec.begin(), poseUpdateVec.end(), 0);
        int twistUpdateSum = std::accumulate(twistUpdateVec.begin(), twistUpdateVec.end(), 0);
        int odomQueueSize = 1;
        nhLocal_.param(odomTopicName + "_queue_size", odomQueueSize, 1);

        const CallbackData poseCallbackData(odomTopicName + "_pose",poseUpdateVec, poseUpdateSum, differential,
          relative, poseMahalanobisThresh);
        const CallbackData twistCallbackData(odomTopicName + "_twist", twistUpdateVec, twistUpdateSum, false, false,
          twistMahalanobisThresh);

        bool nodelayOdom = false;
        nhLocal_.param(odomTopicName + "_nodelay", nodelayOdom, false);

        // Store the odometry topic subscribers so they don't go out of scope.
        if (poseUpdateSum + twistUpdateSum > 0)
        {
          topicSubs_.push_back(
            nh_.subscribe<nav_msgs::Odometry>(odomTopic, odomQueueSize,
              boost::bind(&RosFilter<T>::odometryCallback, this, _1, odomTopicName, poseCallbackData, twistCallbackData), ros::VoidPtr(), ros::TransportHints().tcpNoDelay(nodelayOdom)));
        }
        else
        {
          std::stringstream stream;
          stream << odomTopic << " is listed as an input topic, but all update variables are false";

          addDiagnostic(diagnostic_msgs::DiagnosticStatus::WARN,
                        odomTopic + "_configuration",
                        stream.str(),
                        true);
        }

        if (poseUpdateSum > 0)
        {
          if (differential)
          {
            twistVarCounts[StateMemberVx] += poseUpdateVec[StateMemberX];
            twistVarCounts[StateMemberVy] += poseUpdateVec[StateMemberY];
            twistVarCounts[StateMemberVz] += poseUpdateVec[StateMemberZ];
            twistVarCounts[StateMemberVroll] += poseUpdateVec[StateMemberRoll];
            twistVarCounts[StateMemberVpitch] += poseUpdateVec[StateMemberPitch];
            twistVarCounts[StateMemberVyaw] += poseUpdateVec[StateMemberYaw];
          }
          else
          {
            absPoseVarCounts[StateMemberX] += poseUpdateVec[StateMemberX];
            absPoseVarCounts[StateMemberY] += poseUpdateVec[StateMemberY];
            absPoseVarCounts[StateMemberZ] += poseUpdateVec[StateMemberZ];
            absPoseVarCounts[StateMemberRoll] += poseUpdateVec[StateMemberRoll];
            absPoseVarCounts[StateMemberPitch] += poseUpdateVec[StateMemberPitch];
            absPoseVarCounts[StateMemberYaw] += poseUpdateVec[StateMemberYaw];
          }
        }

        if (twistUpdateSum > 0)
        {
          twistVarCounts[StateMemberVx] += twistUpdateVec[StateMemberVx];
          twistVarCounts[StateMemberVy] += twistUpdateVec[StateMemberVx];
          twistVarCounts[StateMemberVz] += twistUpdateVec[StateMemberVz];
          twistVarCounts[StateMemberVroll] += twistUpdateVec[StateMemberVroll];
          twistVarCounts[StateMemberVpitch] += twistUpdateVec[StateMemberVpitch];
          twistVarCounts[StateMemberVyaw] += twistUpdateVec[StateMemberVyaw];
        }

        RF_DEBUG("Subscribed to " << odomTopic << " (" << odomTopicName << ")\n\t" <<
                 odomTopicName << "_differential is " << (differential ? "true" : "false") << "\n\t" <<
                 odomTopicName << "_pose_rejection_threshold is " << poseMahalanobisThresh << "\n\t" <<
                 odomTopicName << "_twist_rejection_threshold is " << twistMahalanobisThresh << "\n\t" <<
                 odomTopicName << "_queue_size is " << odomQueueSize << "\n\t" <<
                 odomTopicName << " pose update vector is " << poseUpdateVec << "\t"<<
                 odomTopicName << " twist update vector is " << twistUpdateVec);
      }
    }
    while (moreParams);

    // Repeat for pose
    topicInd = 0;
    moreParams = false;
    do
    {
      std::stringstream ss;
      ss << "pose" << topicInd++;
      std::string poseTopicName = ss.str();
      moreParams = nhLocal_.hasParam(poseTopicName);

      if (moreParams)
      {
        bool differential;
        nhLocal_.param(poseTopicName + std::string("_differential"), differential, false);

        // Determine if we want to integrate this sensor relatively
        bool relative;
        nhLocal_.param(poseTopicName + std::string("_relative"), relative, false);

        if (relative && differential)
        {
          ROS_WARN_STREAM("Both " << poseTopicName << "_differential" << " and " << poseTopicName <<
                          "_relative were set to true. Using differential mode.");

          relative = false;
        }

        std::string poseTopic;
        nhLocal_.getParam(poseTopicName, poseTopic);

        // Check for pose rejection threshold
        double poseMahalanobisThresh;
        nhLocal_.param(poseTopicName + std::string("_rejection_threshold"),
                       poseMahalanobisThresh,
                       std::numeric_limits<double>::max());

        int poseQueueSize = 1;
        nhLocal_.param(poseTopicName + "_queue_size", poseQueueSize, 1);

        bool nodelayPose = false;
        nhLocal_.param(poseTopicName + "_nodelay", nodelayPose, false);

        // Pull in the sensor's config, zero out values that are invalid for the pose type
        std::vector<int> poseUpdateVec = loadUpdateConfig(poseTopicName);
        std::fill(poseUpdateVec.begin() + POSITION_V_OFFSET,
                  poseUpdateVec.begin() + POSITION_V_OFFSET + TWIST_SIZE,
                  0);
        std::fill(poseUpdateVec.begin() + POSITION_A_OFFSET,
                  poseUpdateVec.begin() + POSITION_A_OFFSET + ACCELERATION_SIZE,
                  0);

        int poseUpdateSum = std::accumulate(poseUpdateVec.begin(), poseUpdateVec.end(), 0);

        if (poseUpdateSum > 0)
        {
          const CallbackData callbackData(poseTopicName, poseUpdateVec, poseUpdateSum, differential, relative,
            poseMahalanobisThresh);

          topicSubs_.push_back(
            nh_.subscribe<geometry_msgs::PoseWithCovarianceStamped>(poseTopic, poseQueueSize,
              boost::bind(&RosFilter<T>::poseCallback, this, _1, callbackData, worldFrameId_, false), ros::VoidPtr(), ros::TransportHints().tcpNoDelay(nodelayPose)));

          if (differential)
          {
            twistVarCounts[StateMemberVx] += poseUpdateVec[StateMemberX];
            twistVarCounts[StateMemberVy] += poseUpdateVec[StateMemberY];
            twistVarCounts[StateMemberVz] += poseUpdateVec[StateMemberZ];
            twistVarCounts[StateMemberVroll] += poseUpdateVec[StateMemberRoll];
            twistVarCounts[StateMemberVpitch] += poseUpdateVec[StateMemberPitch];
            twistVarCounts[StateMemberVyaw] += poseUpdateVec[StateMemberYaw];
          }
          else
          {
            absPoseVarCounts[StateMemberX] += poseUpdateVec[StateMemberX];
            absPoseVarCounts[StateMemberY] += poseUpdateVec[StateMemberY];
            absPoseVarCounts[StateMemberZ] += poseUpdateVec[StateMemberZ];
            absPoseVarCounts[StateMemberRoll] += poseUpdateVec[StateMemberRoll];
            absPoseVarCounts[StateMemberPitch] += poseUpdateVec[StateMemberPitch];
            absPoseVarCounts[StateMemberYaw] += poseUpdateVec[StateMemberYaw];
          }
        }
        else
        {
          ROS_WARN_STREAM("Warning: " << poseTopic << " is listed as an input topic, "
                          "but all pose update variables are false");
        }

        RF_DEBUG("Subscribed to " << poseTopic << " (" << poseTopicName << ")\n\t" <<
                 poseTopicName << "_differential is " << (differential ? "true" : "false") << "\n\t" <<
                 poseTopicName << "_rejection_threshold is " << poseMahalanobisThresh << "\n\t" <<
                 poseTopicName << "_queue_size is " << poseQueueSize << "\n\t" <<
                 poseTopicName << " update vector is " << poseUpdateVec);
      }
    }
    while (moreParams);

    // Repeat for twist
    topicInd = 0;
    moreParams = false;
    do
    {
      std::stringstream ss;
      ss << "twist" << topicInd++;
      std::string twistTopicName = ss.str();
      moreParams = nhLocal_.hasParam(twistTopicName);

      if (moreParams)
      {
        std::string twistTopic;
        nhLocal_.getParam(twistTopicName, twistTopic);

        // Check for twist rejection threshold
        double twistMahalanobisThresh;
        nhLocal_.param(twistTopicName + std::string("_rejection_threshold"),
                       twistMahalanobisThresh,
                       std::numeric_limits<double>::max());

        int twistQueueSize = 1;
        nhLocal_.param(twistTopicName + "_queue_size", twistQueueSize, 1);

        bool nodelayTwist = false;
        nhLocal_.param(twistTopicName + "_nodelay", nodelayTwist, false);

        // Pull in the sensor's config, zero out values that are invalid for the twist type
        std::vector<int> twistUpdateVec = loadUpdateConfig(twistTopicName);
        std::fill(twistUpdateVec.begin() + POSITION_OFFSET, twistUpdateVec.begin() + POSITION_OFFSET + POSE_SIZE, 0);

        int twistUpdateSum = std::accumulate(twistUpdateVec.begin(), twistUpdateVec.end(), 0);

        if (twistUpdateSum > 0)
        {
          const CallbackData callbackData(twistTopicName, twistUpdateVec, twistUpdateSum,false, false,
            twistMahalanobisThresh);

          topicSubs_.push_back(
            nh_.subscribe<geometry_msgs::TwistWithCovarianceStamped>(twistTopic, twistQueueSize,
              boost::bind(&RosFilter<T>::twistCallback, this, _1, callbackData, baseLinkFrameId_), ros::VoidPtr(), ros::TransportHints().tcpNoDelay(nodelayTwist)));

          twistVarCounts[StateMemberVx] += twistUpdateVec[StateMemberVx];
          twistVarCounts[StateMemberVy] += twistUpdateVec[StateMemberVy];
          twistVarCounts[StateMemberVz] += twistUpdateVec[StateMemberVz];
          twistVarCounts[StateMemberVroll] += twistUpdateVec[StateMemberVroll];
          twistVarCounts[StateMemberVpitch] += twistUpdateVec[StateMemberVpitch];
          twistVarCounts[StateMemberVyaw] += twistUpdateVec[StateMemberVyaw];
        }
        else
        {
          ROS_WARN_STREAM("Warning: " << twistTopic << " is listed as an input topic, "
                          "but all twist update variables are false");
        }

        RF_DEBUG("Subscribed to " << twistTopic << " (" << twistTopicName << ")\n\t" <<
                 twistTopicName << "_rejection_threshold is " << twistMahalanobisThresh << "\n\t" <<
                 twistTopicName << "_queue_size is " << twistQueueSize << "\n\t" <<
                 twistTopicName << " update vector is " << twistUpdateVec);
      }
    }
    while (moreParams);

    // Repeat for IMU
    topicInd = 0;
    moreParams = false;
    do
    {
      std::stringstream ss;
      ss << "imu" << topicInd++;
      std::string imuTopicName = ss.str();
      moreParams = nhLocal_.hasParam(imuTopicName);

      if (moreParams)
      {
        bool differential;
        nhLocal_.param(imuTopicName + std::string("_differential"), differential, false);

        // Determine if we want to integrate this sensor relatively
        bool relative;
        nhLocal_.param(imuTopicName + std::string("_relative"), relative, false);

        if (relative && differential)
        {
          ROS_WARN_STREAM("Both " << imuTopicName << "_differential" << " and " << imuTopicName <<
                          "_relative were set to true. Using differential mode.");

          relative = false;
        }

        std::string imuTopic;
        nhLocal_.getParam(imuTopicName, imuTopic);

        // Check for pose rejection threshold
        double poseMahalanobisThresh;
        nhLocal_.param(imuTopicName + std::string("_pose_rejection_threshold"),
                       poseMahalanobisThresh,
                       std::numeric_limits<double>::max());

        // Check for angular velocity rejection threshold
        double twistMahalanobisThresh;
        std::string imuTwistRejectionName =
          imuTopicName + std::string("_twist_rejection_threshold");
        nhLocal_.param(imuTwistRejectionName, twistMahalanobisThresh, std::numeric_limits<double>::max());

        // Check for acceleration rejection threshold
        double accelMahalanobisThresh;
        nhLocal_.param(imuTopicName + std::string("_linear_acceleration_rejection_threshold"),
                       accelMahalanobisThresh,
                       std::numeric_limits<double>::max());

        bool removeGravAcc = false;
        nhLocal_.param(imuTopicName + "_remove_gravitational_acceleration", removeGravAcc, false);
        removeGravitationalAcc_[imuTopicName + "_acceleration"] = removeGravAcc;

        // Now pull in its boolean update vector configuration and differential
        // update configuration (as this contains pose information)
        std::vector<int> updateVec = loadUpdateConfig(imuTopicName);

        std::vector<int> poseUpdateVec = updateVec;
        std::fill(poseUpdateVec.begin() + POSITION_V_OFFSET,
                  poseUpdateVec.begin() + POSITION_V_OFFSET + TWIST_SIZE,
                  0);
        std::fill(poseUpdateVec.begin() + POSITION_A_OFFSET,
                  poseUpdateVec.begin() + POSITION_A_OFFSET + ACCELERATION_SIZE,
                  0);

        std::vector<int> twistUpdateVec = updateVec;
        std::fill(twistUpdateVec.begin() + POSITION_OFFSET,
                  twistUpdateVec.begin() + POSITION_OFFSET + POSE_SIZE,
                  0);
        std::fill(twistUpdateVec.begin() + POSITION_A_OFFSET,
                  twistUpdateVec.begin() + POSITION_A_OFFSET + ACCELERATION_SIZE,
                  0);

        std::vector<int> accelUpdateVec = updateVec;
        std::fill(accelUpdateVec.begin() + POSITION_OFFSET,
                  accelUpdateVec.begin() + POSITION_OFFSET + POSE_SIZE,
                  0);
        std::fill(accelUpdateVec.begin() + POSITION_V_OFFSET,
                  accelUpdateVec.begin() + POSITION_V_OFFSET + TWIST_SIZE,
                  0);

        int poseUpdateSum = std::accumulate(poseUpdateVec.begin(), poseUpdateVec.end(), 0);
        int twistUpdateSum = std::accumulate(twistUpdateVec.begin(), twistUpdateVec.end(), 0);
        int accelUpdateSum = std::accumulate(accelUpdateVec.begin(), accelUpdateVec.end(), 0);

        // Check if we're using control input for any of the acceleration variables; turn off if so
        if(static_cast<bool>(controlUpdateVector[ControlMemberVx]) && static_cast<bool>(accelUpdateVec[StateMemberAx]))
        {
          ROS_WARN_STREAM("X acceleration is being measured from IMU; X velocity control input is disabled");
          controlUpdateVector[ControlMemberVx] = 0;
        }
        if(static_cast<bool>(controlUpdateVector[ControlMemberVy]) && static_cast<bool>(accelUpdateVec[StateMemberAy]))
        {
          ROS_WARN_STREAM("Y acceleration is being measured from IMU; Y velocity control input is disabled");
          controlUpdateVector[ControlMemberVy] = 0;
        }
        if(static_cast<bool>(controlUpdateVector[ControlMemberVz]) && static_cast<bool>(accelUpdateVec[StateMemberAz]))
        {
          ROS_WARN_STREAM("Z acceleration is being measured from IMU; Z velocity control input is disabled");
          controlUpdateVector[ControlMemberVz] = 0;
        }

        int imuQueueSize = 1;
        nhLocal_.param(imuTopicName + "_queue_size", imuQueueSize, 1);

        bool nodelayImu = false;
        nhLocal_.param(imuTopicName + "_nodelay", nodelayImu, false);

        if (poseUpdateSum + twistUpdateSum + accelUpdateSum > 0)
        {
          const CallbackData poseCallbackData(imuTopicName + "_pose", poseUpdateVec, poseUpdateSum, differential,
            relative, poseMahalanobisThresh);
          const CallbackData twistCallbackData(imuTopicName + "_twist", twistUpdateVec, twistUpdateSum, differential,
            relative, poseMahalanobisThresh);
          const CallbackData accelCallbackData(imuTopicName + "_acceleration", accelUpdateVec, accelUpdateSum,
            differential, relative, accelMahalanobisThresh);

          topicSubs_.push_back(
            nh_.subscribe<sensor_msgs::Imu>(imuTopic, imuQueueSize,
              boost::bind(&RosFilter<T>::imuCallback, this, _1, imuTopicName, poseCallbackData, twistCallbackData,
                accelCallbackData), ros::VoidPtr(), ros::TransportHints().tcpNoDelay(nodelayImu)));
        }
        else
        {
          ROS_WARN_STREAM("Warning: " << imuTopic << " is listed as an input topic, "
                          "but all its update variables are false");
        }

        if (poseUpdateSum > 0)
        {
          if (differential)
          {
            twistVarCounts[StateMemberVroll] += poseUpdateVec[StateMemberRoll];
            twistVarCounts[StateMemberVpitch] += poseUpdateVec[StateMemberPitch];
            twistVarCounts[StateMemberVyaw] += poseUpdateVec[StateMemberYaw];
          }
          else
          {
            absPoseVarCounts[StateMemberRoll] += poseUpdateVec[StateMemberRoll];
            absPoseVarCounts[StateMemberPitch] += poseUpdateVec[StateMemberPitch];
            absPoseVarCounts[StateMemberYaw] += poseUpdateVec[StateMemberYaw];
          }
        }

        if (twistUpdateSum > 0)
        {
          twistVarCounts[StateMemberVroll] += twistUpdateVec[StateMemberVroll];
          twistVarCounts[StateMemberVpitch] += twistUpdateVec[StateMemberVpitch];
          twistVarCounts[StateMemberVyaw] += twistUpdateVec[StateMemberVyaw];
        }

        RF_DEBUG("Subscribed to " << imuTopic << " (" << imuTopicName << ")\n\t" <<
                 imuTopicName << "_differential is " << (differential ? "true" : "false") << "\n\t" <<
                 imuTopicName << "_pose_rejection_threshold is " << poseMahalanobisThresh << "\n\t" <<
                 imuTopicName << "_twist_rejection_threshold is " << twistMahalanobisThresh << "\n\t" <<
                 imuTopicName << "_linear_acceleration_rejection_threshold is " << accelMahalanobisThresh << "\n\t" <<
                 imuTopicName << "_remove_gravitational_acceleration is " <<
                                 (removeGravAcc ? "true" : "false") << "\n\t" <<
                 imuTopicName << "_queue_size is " << imuQueueSize << "\n\t" <<
                 imuTopicName << " pose update vector is " << poseUpdateVec << "\t"<<
                 imuTopicName << " twist update vector is " << twistUpdateVec << "\t" <<
                 imuTopicName << " acceleration update vector is " << accelUpdateVec);
      }
    }
    while (moreParams);

    // Now that we've checked if IMU linear acceleration is being used, we can determine our final control parameters
    if(useControl_ && std::accumulate(controlUpdateVector.begin(), controlUpdateVector.end(), 0) == 0)
    {
      ROS_ERROR_STREAM("use_control is set to true, but control_config has only false values. No control term "
        "will be used.");
      useControl_ = false;
    }

    // If we're using control, set the parameters and create the necessary subscribers
    if(useControl_)
    {
      latestControl_.resize(TWIST_SIZE);
      latestControl_.setZero();

      filter_.setControlParams(controlUpdateVector, controlTimeout, accelerationLimits, accelerationGains,
        decelerationLimits, decelerationGains);

      if(stampedControl)
      {
        controlSub_ = nh_.subscribe<geometry_msgs::TwistStamped>("cmd_vel", 1, &RosFilter<T>::controlCallback, this);
      }
      else
      {
        controlSub_ = nh_.subscribe<geometry_msgs::Twist>("cmd_vel", 1, &RosFilter<T>::controlCallback, this);
      }
    }

    /* Warn users about:
    *    1. Multiple non-differential input sources
    *    2. No absolute *or* velocity measurements for pose variables
    */
    if (printDiagnostics_)
    {
      for (int stateVar = StateMemberX; stateVar <= StateMemberYaw; ++stateVar)
      {
        if (absPoseVarCounts[static_cast<StateMembers>(stateVar)] > 1)
        {
          std::stringstream stream;
          stream <<  absPoseVarCounts[static_cast<StateMembers>(stateVar - POSITION_OFFSET)] <<
              " absolute pose inputs detected for " << stateVariableNames_[stateVar] <<
              ". This may result in oscillations. Please ensure that your variances for each "
              "measured variable are set appropriately.";

          addDiagnostic(diagnostic_msgs::DiagnosticStatus::WARN,
                        stateVariableNames_[stateVar] + "_configuration",
                        stream.str(),
                        true);
        }
        else if (absPoseVarCounts[static_cast<StateMembers>(stateVar)] == 0)
        {
          if ((static_cast<StateMembers>(stateVar) == StateMemberX &&
               twistVarCounts[static_cast<StateMembers>(StateMemberVx)] == 0) ||
              (static_cast<StateMembers>(stateVar) == StateMemberY &&
               twistVarCounts[static_cast<StateMembers>(StateMemberVy)] == 0) ||
              (static_cast<StateMembers>(stateVar) == StateMemberZ &&
               twistVarCounts[static_cast<StateMembers>(StateMemberVz)] == 0 &&
               twoDMode_ == false) ||
              (static_cast<StateMembers>(stateVar) == StateMemberRoll &&
               twistVarCounts[static_cast<StateMembers>(StateMemberVroll)] == 0 &&
               twoDMode_ == false) ||
              (static_cast<StateMembers>(stateVar) == StateMemberPitch &&
               twistVarCounts[static_cast<StateMembers>(StateMemberVpitch)] == 0 &&
               twoDMode_ == false) ||
              (static_cast<StateMembers>(stateVar) == StateMemberYaw &&
               twistVarCounts[static_cast<StateMembers>(StateMemberVyaw)] == 0))
          {
            std::stringstream stream;
            stream << "Neither " << stateVariableNames_[stateVar] << " nor its "
                      "velocity is being measured. This will result in unbounded "
                      "error growth and erratic filter behavior.";

            addDiagnostic(diagnostic_msgs::DiagnosticStatus::ERROR,
                          stateVariableNames_[stateVar] + "_configuration",
                          stream.str(),
                          true);
          }
        }
      }
    }

    // Load up the process noise covariance (from the launch file/parameter server)
    Eigen::MatrixXd processNoiseCovariance(STATE_SIZE, STATE_SIZE);
    processNoiseCovariance.setZero();
    XmlRpc::XmlRpcValue processNoiseCovarConfig;

    if (nhLocal_.hasParam("process_noise_covariance"))
    {
      try
      {
        nhLocal_.getParam("process_noise_covariance", processNoiseCovarConfig);

        ROS_ASSERT(processNoiseCovarConfig.getType() == XmlRpc::XmlRpcValue::TypeArray);

        int matSize = processNoiseCovariance.rows();

        for (int i = 0; i < matSize; i++)
        {
          for (int j = 0; j < matSize; j++)
          {
            try
            {
              // These matrices can cause problems if all the types
              // aren't specified with decimal points. Handle that
              // using string streams.
              std::ostringstream ostr;
              ostr << processNoiseCovarConfig[matSize * i + j];
              std::istringstream istr(ostr.str());
              istr >> processNoiseCovariance(i, j);
            }
            catch(XmlRpc::XmlRpcException &e)
            {
              throw e;
            }
            catch(...)
            {
              throw;
            }
          }
        }

        RF_DEBUG("Process noise covariance is:\n" << processNoiseCovariance << "\n");
      }
      catch (XmlRpc::XmlRpcException &e)
      {
        ROS_ERROR_STREAM("ERROR reading sensor config: " <<
                         e.getMessage() <<
                         " for process_noise_covariance (type: " <<
                         processNoiseCovarConfig.getType() << ")");
      }

      filter_.setProcessNoiseCovariance(processNoiseCovariance);
    }

    // Load up the process noise covariance (from the launch file/parameter server)
    Eigen::MatrixXd initialEstimateErrorCovariance(STATE_SIZE, STATE_SIZE);
    initialEstimateErrorCovariance.setZero();
    XmlRpc::XmlRpcValue estimateErrorCovarConfig;

    if (nhLocal_.hasParam("initial_estimate_covariance"))
    {
      try
      {
        nhLocal_.getParam("initial_estimate_covariance", estimateErrorCovarConfig);

        ROS_ASSERT(estimateErrorCovarConfig.getType() == XmlRpc::XmlRpcValue::TypeArray);

        int matSize = initialEstimateErrorCovariance.rows();

        for (int i = 0; i < matSize; i++)
        {
          for (int j = 0; j < matSize; j++)
          {
            try
            {
              // These matrices can cause problems if all the types
              // aren't specified with decimal points. Handle that
              // using string streams.
              std::ostringstream ostr;
              ostr << estimateErrorCovarConfig[matSize * i + j];
              std::istringstream istr(ostr.str());
              istr >> initialEstimateErrorCovariance(i, j);
            }
            catch(XmlRpc::XmlRpcException &e)
            {
              throw e;
            }
            catch(...)
            {
              throw;
            }
          }
        }

        RF_DEBUG("Initial estimate error covariance is:\n" << initialEstimateErrorCovariance << "\n");
      }
      catch (XmlRpc::XmlRpcException &e)
      {
        ROS_ERROR_STREAM("ERROR reading initial_estimate_covariance (type: " <<
                         estimateErrorCovarConfig.getType() <<
                         "): " <<
                         e.getMessage());
      }
      catch(...)
      {
        ROS_ERROR_STREAM(
          "ERROR reading initial_estimate_covariance (type: " << estimateErrorCovarConfig.getType() << ")");
      }

      filter_.setEstimateErrorCovariance(initialEstimateErrorCovariance);
    }
  }

  template<typename T>
  void RosFilter<T>::odometryCallback(const nav_msgs::Odometry::ConstPtr &msg, const std::string &topicName,
    const CallbackData &poseCallbackData, const CallbackData &twistCallbackData)
  {
    // If we've just reset the filter, then we want to ignore any messages
    // that arrive with an older timestamp
    if (msg->header.stamp <= lastSetPoseTime_)
    {
      std::stringstream stream;
      stream << "The " << topicName << " message has a timestamp equal to or before the last filter reset, " <<
                "this message will be ignored. This may indicate an empty or bad timestamp. (message time: " <<
                msg->header.stamp.toSec() << ")";
      addDiagnostic(diagnostic_msgs::DiagnosticStatus::WARN,
                    topicName + "_timestamp",
                    stream.str(),
                    false);
      RF_DEBUG("Received message that preceded the most recent pose reset. Ignoring...");

      return;
    }

    RF_DEBUG("------ RosFilter::odometryCallback (" << topicName << ") ------\n" << "Odometry message:\n" << *msg);

    if (poseCallbackData.updateSum_ > 0)
    {
      // Grab the pose portion of the message and pass it to the poseCallback
      geometry_msgs::PoseWithCovarianceStamped *posPtr = new geometry_msgs::PoseWithCovarianceStamped();
      posPtr->header = msg->header;
      posPtr->pose = msg->pose;  // Entire pose object, also copies covariance

      geometry_msgs::PoseWithCovarianceStampedConstPtr pptr(posPtr);
      poseCallback(pptr, poseCallbackData, worldFrameId_, false);
    }

    if (twistCallbackData.updateSum_ > 0)
    {
      // Grab the twist portion of the message and pass it to the twistCallback
      geometry_msgs::TwistWithCovarianceStamped *twistPtr = new geometry_msgs::TwistWithCovarianceStamped();
      twistPtr->header = msg->header;
      twistPtr->header.frame_id = msg->child_frame_id;
      twistPtr->twist = msg->twist;  // Entire twist object, also copies covariance

      geometry_msgs::TwistWithCovarianceStampedConstPtr tptr(twistPtr);
      twistCallback(tptr, twistCallbackData, baseLinkFrameId_);
    }

    RF_DEBUG("\n----- /RosFilter::odometryCallback (" << topicName << ") ------\n");
  }

  template<typename T>
  void RosFilter<T>::poseCallback(const geometry_msgs::PoseWithCovarianceStamped::ConstPtr &msg,
                                  const CallbackData &callbackData,
                                  const std::string &targetFrame,
                                  const bool imuData)
  {
    const std::string &topicName = callbackData.topicName_;

    // If we've just reset the filter, then we want to ignore any messages
    // that arrive with an older timestamp
    if (msg->header.stamp <= lastSetPoseTime_)
    {
      std::stringstream stream;
      stream << "The " << topicName << " message has a timestamp equal to or before the last filter reset, " <<
                "this message will be ignored. This may indicate an empty or bad timestamp. (message time: " <<
                msg->header.stamp.toSec() << ")";
      addDiagnostic(diagnostic_msgs::DiagnosticStatus::WARN,
                    topicName + "_timestamp",
                    stream.str(),
                    false);
      return;
    }

    RF_DEBUG("------ RosFilter::poseCallback (" << topicName << ") ------\n" <<
             "Pose message:\n" << *msg);

    // Put the initial value in the lastMessagTimes_ for this variable if it's empty
    if (lastMessageTimes_.count(topicName) == 0)
    {
      lastMessageTimes_.insert(std::pair<std::string, ros::Time>(topicName, msg->header.stamp));
    }

    // Make sure this message is newer than the last one
    if (msg->header.stamp >= lastMessageTimes_[topicName])
    {
      RF_DEBUG("Update vector for " << topicName << " is:\n" << callbackData.updateVector_);

      Eigen::VectorXd measurement(STATE_SIZE);
      Eigen::MatrixXd measurementCovariance(STATE_SIZE, STATE_SIZE);

      measurement.setZero();
      measurementCovariance.setZero();

      // Make sure we're actually updating at least one of these variables
      std::vector<int> updateVectorCorrected = callbackData.updateVector_;

      // Prepare the pose data for inclusion in the filter
      if (preparePose(msg,
                      topicName,
                      targetFrame,
                      callbackData.differential_,
                      callbackData.relative_,
                      imuData,
                      updateVectorCorrected,
                      measurement,
                      measurementCovariance))
      {
        // Store the measurement. Add a "pose" suffix so we know what kind of measurement
        // we're dealing with when we debug the core filter logic.
        enqueueMeasurement(topicName,
                           measurement,
                           measurementCovariance,
                           updateVectorCorrected,
                           callbackData.rejectionThreshold_,
                           msg->header.stamp);

        RF_DEBUG("Enqueued new measurement for " << topicName << "\n");
      }
      else
      {
        RF_DEBUG("Did *not* enqueue measurement for " << topicName << "\n");
      }

      lastMessageTimes_[topicName] = msg->header.stamp;

      RF_DEBUG("Last message time for " << topicName << " is now " <<
        lastMessageTimes_[topicName] << "\n");
    }
    else
    {
      std::stringstream stream;
      stream << "The " << topicName << " message has a timestamp before that of the previous message received," <<
                " this message will be ignored. This may indicate a bad timestamp. (message time: " <<
                msg->header.stamp.toSec() << ")";
      addDiagnostic(diagnostic_msgs::DiagnosticStatus::WARN,
                    topicName + "_timestamp",
                    stream.str(),
                    false);

      RF_DEBUG("Message is too old. Last message time for " << topicName << " is "
               << lastMessageTimes_[topicName] << ", current message time is "
               << msg->header.stamp << ".\n");
    }

    RF_DEBUG("\n----- /RosFilter::poseCallback (" << topicName << ") ------\n");
  }

  template<typename T>
  void RosFilter<T>::run()
  {
    ros::Time::init();

    loadParams();

    if (printDiagnostics_)
    {
      diagnosticUpdater_.add("Filter diagnostic updater", this, &RosFilter<T>::aggregateDiagnostics);
    }

    // Set up the frequency diagnostic
    double minFrequency = frequency_ - 2;
    double maxFrequency = frequency_ + 2;
    diagnostic_updater::HeaderlessTopicDiagnostic freqDiag("odometry/filtered",
                                                           diagnosticUpdater_,
                                                           diagnostic_updater::FrequencyStatusParam(&minFrequency,
                                                                                                    &maxFrequency,
                                                                                                    0.1, 10));

    // We may need to broadcast a different transform than
    // the one we've already calculated.
    tf2::Transform mapOdomTrans;
    tf2::Transform odomBaseLinkTrans;
    geometry_msgs::TransformStamped mapOdomTransMsg;
    ros::Time curTime;
    ros::Time lastDiagTime = ros::Time::now();

    // Clear out the transforms
    worldBaseLinkTransMsg_.transform = tf2::toMsg(tf2::Transform::getIdentity());
    mapOdomTransMsg.transform = tf2::toMsg(tf2::Transform::getIdentity());

    // Publisher
    ros::Publisher positionPub = nh_.advertise<nav_msgs::Odometry>("odometry/filtered", 20);
    tf2_ros::TransformBroadcaster worldTransformBroadcaster;

    // Optional acceleration publisher
    ros::Publisher accelPub;
    if (publishAcceleration_)
    {
      accelPub = nh_.advertise<geometry_msgs::AccelWithCovarianceStamped>("accel/filtered", 20);
    }

    ros::Rate loop_rate(frequency_);

    while (ros::ok())
    {
      // The spin will call all the available callbacks and enqueue
      // their received measurements
      ros::spinOnce();
      curTime = ros::Time::now();

      // Now we'll integrate any measurements we've received
      integrateMeasurements(curTime);

      // Get latest state and publish it
      nav_msgs::Odometry filteredPosition;

      if (getFilteredOdometryMessage(filteredPosition))
      {
        worldBaseLinkTransMsg_.header.stamp = filteredPosition.header.stamp + tfTimeOffset_;
        worldBaseLinkTransMsg_.header.frame_id = filteredPosition.header.frame_id;
        worldBaseLinkTransMsg_.child_frame_id = filteredPosition.child_frame_id;

        worldBaseLinkTransMsg_.transform.translation.x = filteredPosition.pose.pose.position.x;
        worldBaseLinkTransMsg_.transform.translation.y = filteredPosition.pose.pose.position.y;
        worldBaseLinkTransMsg_.transform.translation.z = filteredPosition.pose.pose.position.z;
        worldBaseLinkTransMsg_.transform.rotation = filteredPosition.pose.pose.orientation;

        // If the worldFrameId_ is the odomFrameId_ frame, then we can just send the transform. If the
        // worldFrameId_ is the mapFrameId_ frame, we'll have some work to do.
        if (publishTransform_)
        {
          if (filteredPosition.header.frame_id == odomFrameId_)
          {
            worldTransformBroadcaster.sendTransform(worldBaseLinkTransMsg_);
          }
          else if (filteredPosition.header.frame_id == mapFrameId_)
          {
            try
            {
              tf2::Transform worldBaseLinkTrans;
              tf2::fromMsg(worldBaseLinkTransMsg_.transform, worldBaseLinkTrans);

              tf2::fromMsg(tfBuffer_.lookupTransform(baseLinkFrameId_, odomFrameId_, ros::Time(0)).transform,
                           odomBaseLinkTrans);

              /*
               * First, see these two references:
               * http://wiki.ros.org/tf/Overview/Using%20Published%20Transforms#lookupTransform
               * http://wiki.ros.org/geometry/CoordinateFrameConventions#Transform_Direction
               * We have a transform from mapFrameId_->baseLinkFrameId_, but it would actually transform
               * a given pose from baseLinkFrameId_->mapFrameId_. We then used lookupTransform, whose
               * first two arguments are target frame and source frame, to get a transform from
               * baseLinkFrameId_->odomFrameId_. However, this transform would actually transform data
               * from odomFrameId_->baseLinkFrameId_. Now imagine that we have a position in the
               * mapFrameId_ frame. First, we multiply it by the inverse of the
               * mapFrameId_->baseLinkFrameId, which will transform that data from mapFrameId_ to
               * baseLinkFrameId_. Now we want to go from baseLinkFrameId_->odomFrameId_, but the
               * transform we have takes data from odomFrameId_->baseLinkFrameId_, so we need its
               * inverse as well. We have now transformed our data from mapFrameId_ to odomFrameId_.
               * However, if we want other users to be able to do the same, we need to broadcast
               * the inverse of that entire transform.
              */

              mapOdomTrans.mult(worldBaseLinkTrans, odomBaseLinkTrans);

              mapOdomTransMsg.transform = tf2::toMsg(mapOdomTrans);
              mapOdomTransMsg.header.stamp = filteredPosition.header.stamp + tfTimeOffset_;
              mapOdomTransMsg.header.frame_id = mapFrameId_;
              mapOdomTransMsg.child_frame_id = odomFrameId_;

              worldTransformBroadcaster.sendTransform(mapOdomTransMsg);
            }
            catch(...)
            {
              ROS_ERROR_STREAM_DELAYED_THROTTLE(5.0, "Could not obtain transform from "
                                                << odomFrameId_ << "->" << baseLinkFrameId_);
            }
          }
          else
          {
            ROS_ERROR_STREAM("Odometry message frame_id was " << filteredPosition.header.frame_id <<
                             ", expected " << mapFrameId_ << " or " << odomFrameId_);
          }
        }

        // Fire off the position and the transform
        positionPub.publish(filteredPosition);

        if (printDiagnostics_)
        {
          freqDiag.tick();
        }
      }

      // Publish the acceleration if desired and filter is initialized
      geometry_msgs::AccelWithCovarianceStamped filteredAcceleration;
      if (publishAcceleration_ && getFilteredAccelMessage(filteredAcceleration))
      {
        accelPub.publish(filteredAcceleration);
      }

      /* Diagnostics can behave strangely when playing back from bag
       * files and using simulated time, so we have to check for
       * time suddenly moving backwards as well as the standard
       * timeout criterion before publishing. */
      double diagDuration = (curTime - lastDiagTime).toSec();
      if (printDiagnostics_ && (diagDuration >= diagnosticUpdater_.getPeriod() || diagDuration < 0.0))
      {
        diagnosticUpdater_.force_update();
        lastDiagTime = curTime;
      }

      // Clear out expired history data
      if (smoothLaggedData_)
      {
        clearExpiredHistory(filter_.getLastMeasurementTime() - historyLength_);
      }

      if (!loop_rate.sleep())
      {
        ROS_WARN_STREAM("Failed to meet update rate! Try decreasing the rate, limiting "
                        "sensor output frequency, or limiting the number of sensors.");
      }
    }
  }

  template<typename T>
  void RosFilter<T>::setPoseCallback(const geometry_msgs::PoseWithCovarianceStamped::ConstPtr &msg)
  {
    RF_DEBUG("------ RosFilter::setPoseCallback ------\nPose message:\n" << *msg);

    std::string topicName("setPose");

    // Get rid of any initial poses (pretend we've never had a measurement)
    initialMeasurements_.clear();
    previousMeasurements_.clear();
    previousMeasurementCovariances_.clear();

    // Clear out the measurement queue so that we don't immediately undo our
    // reset.
    while (!measurementQueue_.empty() && ros::ok())
    {
      measurementQueue_.pop();
    }

    ros::getGlobalCallbackQueue()->clear();
    filterStateHistory_.clear();
    measurementHistory_.clear();

    // Also set the last set pose time, so we ignore all messages
    // that occur before it
    lastSetPoseTime_ = msg->header.stamp;

    // Set the state vector to the reported pose
    Eigen::VectorXd measurement(STATE_SIZE);
    Eigen::MatrixXd measurementCovariance(STATE_SIZE, STATE_SIZE);
    std::vector<int> updateVector(STATE_SIZE, true);

    // We only measure pose variables, so initialize the vector to 0
    measurement.setZero();

    // Set this to the identity and let the message reset it
    measurementCovariance.setIdentity();
    measurementCovariance *= 1e-6;

    // Prepare the pose data (really just using this to transform it into the target frame).
    // Twist data is going to get zeroed out.
    preparePose(msg, topicName, worldFrameId_, false, false, false, updateVector, measurement, measurementCovariance);

    // For the state
    filter_.setState(measurement);
    filter_.setEstimateErrorCovariance(measurementCovariance);

    filter_.setLastMeasurementTime(ros::Time::now().toSec());
    filter_.setLastUpdateTime(ros::Time::now().toSec());

    RF_DEBUG("\n------ /RosFilter::setPoseCallback ------\n");
  }

  template<typename T>
  bool RosFilter<T>::setPoseSrvCallback(robot_localization::SetPose::Request& request,
                          robot_localization::SetPose::Response&)
  {
    geometry_msgs::PoseWithCovarianceStamped::Ptr msg;
    msg = boost::make_shared<geometry_msgs::PoseWithCovarianceStamped>(request.pose);
    setPoseCallback(msg);

    return true;
  }

  template<typename T>
  void RosFilter<T>::twistCallback(const geometry_msgs::TwistWithCovarianceStamped::ConstPtr &msg,
                                   const CallbackData &callbackData,
                                   const std::string &targetFrame)
  {
    const std::string &topicName = callbackData.topicName_;

    // If we've just reset the filter, then we want to ignore any messages
    // that arrive with an older timestamp
    if (msg->header.stamp <= lastSetPoseTime_)
    {
      std::stringstream stream;
      stream << "The " << topicName << " message has a timestamp equal to or before the last filter reset, " <<
                "this message will be ignored. This may indicate an empty or bad timestamp. (message time: " <<
                msg->header.stamp.toSec() << ")";
      addDiagnostic(diagnostic_msgs::DiagnosticStatus::WARN,
                    topicName + "_timestamp",
                    stream.str(),
                    false);
      return;
    }

    RF_DEBUG("------ RosFilter::twistCallback (" << topicName << ") ------\n"
             "Twist message:\n" << *msg);

    if (lastMessageTimes_.count(topicName) == 0)
    {
      lastMessageTimes_.insert(std::pair<std::string, ros::Time>(topicName, msg->header.stamp));
    }

    // Make sure this message is newer than the last one
    if (msg->header.stamp >= lastMessageTimes_[topicName])
    {
      RF_DEBUG("Update vector for " << topicName << " is:\n" << callbackData.updateVector_);

      Eigen::VectorXd measurement(STATE_SIZE);
      Eigen::MatrixXd measurementCovariance(STATE_SIZE, STATE_SIZE);

      measurement.setZero();
      measurementCovariance.setZero();

      // Make sure we're actually updating at least one of these variables
      std::vector<int> updateVectorCorrected = callbackData.updateVector_;

      // Prepare the twist data for inclusion in the filter
      if (prepareTwist(msg, topicName, targetFrame, updateVectorCorrected, measurement, measurementCovariance))
      {
        // Store the measurement. Add a "twist" suffix so we know what kind of measurement
        // we're dealing with when we debug the core filter logic.
        enqueueMeasurement(topicName,
                           measurement,
                           measurementCovariance,
                           updateVectorCorrected,
                           callbackData.rejectionThreshold_,
                           msg->header.stamp);

        RF_DEBUG("Enqueued new measurement for " << topicName << "_twist\n");
      }
      else
      {
        RF_DEBUG("Did *not* enqueue measurement for " << topicName << "_twist\n");
      }

      lastMessageTimes_[topicName] = msg->header.stamp;

      RF_DEBUG("Last message time for " << topicName << " is now " <<
        lastMessageTimes_[topicName] << "\n");
    }
    else
    {
      std::stringstream stream;
      stream << "The " << topicName << " message has a timestamp before that of the previous message received," <<
                " this message will be ignored. This may indicate a bad timestamp. (message time: " <<
                msg->header.stamp.toSec() << ")";
      addDiagnostic(diagnostic_msgs::DiagnosticStatus::WARN,
                    topicName + "_timestamp",
                    stream.str(),
                    false);

      RF_DEBUG("Message is too old. Last message time for " << topicName << " is " << lastMessageTimes_[topicName] <<
        ", current message time is " << msg->header.stamp << ".\n");
    }

    RF_DEBUG("\n----- /RosFilter::twistCallback (" << topicName << ") ------\n");
  }

  template<typename T>
  void RosFilter<T>::addDiagnostic(const int errLevel,
                                   const std::string &topicAndClass,
                                   const std::string &message,
                                   const bool staticDiag)
  {
    if (staticDiag)
    {
      staticDiagnostics_[topicAndClass] = message;
      staticDiagErrorLevel_ = std::max(staticDiagErrorLevel_, errLevel);
    }
    else
    {
      dynamicDiagnostics_[topicAndClass] = message;
      dynamicDiagErrorLevel_ = std::max(dynamicDiagErrorLevel_, errLevel);
    }
  }

  template<typename T>
  void RosFilter<T>::aggregateDiagnostics(diagnostic_updater::DiagnosticStatusWrapper &wrapper)
  {
    wrapper.clear();
    wrapper.clearSummary();

    int maxErrLevel = std::max(staticDiagErrorLevel_, dynamicDiagErrorLevel_);

    // Report the overall status
    switch (maxErrLevel)
    {
      case diagnostic_msgs::DiagnosticStatus::ERROR:
        wrapper.summary(maxErrLevel,
                        "Erroneous data or settings detected for a robot_localization state estimation node.");
        break;
      case diagnostic_msgs::DiagnosticStatus::WARN:
        wrapper.summary(maxErrLevel,
                        "Potentially erroneous data or settings detected for "
                        "a robot_localization state estimation node.");
        break;
      case diagnostic_msgs::DiagnosticStatus::STALE:
        wrapper.summary(maxErrLevel,
                        "The state of the robot_localization state estimation node is stale.");
        break;
      case diagnostic_msgs::DiagnosticStatus::OK:
        wrapper.summary(maxErrLevel,
                        "The robot_localization state estimation node appears to be functioning properly.");
        break;
      default:
        break;
    }

    // Aggregate all the static messages
    for (std::map<std::string, std::string>::iterator diagIt = staticDiagnostics_.begin();
        diagIt != staticDiagnostics_.end();
        ++diagIt)
    {
      wrapper.add(diagIt->first, diagIt->second);
    }

    // Aggregate all the dynamic messages, then clear them
    for (std::map<std::string, std::string>::iterator diagIt = dynamicDiagnostics_.begin();
        diagIt != dynamicDiagnostics_.end();
        ++diagIt)
    {
      wrapper.add(diagIt->first, diagIt->second);
    }
    dynamicDiagnostics_.clear();

    // Reset the warning level for the dynamic diagnostic messages
    dynamicDiagErrorLevel_ = diagnostic_msgs::DiagnosticStatus::OK;
  }

  template<typename T>
  void RosFilter<T>::copyCovariance(const double *arr,
                                    Eigen::MatrixXd &covariance,
                                    const std::string &topicName,
                                    const std::vector<int> &updateVector,
                                    const size_t offset,
                                    const size_t dimension)
  {
    for (size_t i = 0; i < dimension; i++)
    {
      for (size_t j = 0; j < dimension; j++)
      {
        covariance(i, j) = arr[dimension * i + j];

        if (printDiagnostics_)
        {
          std::string iVar = stateVariableNames_[offset + i];

          if (covariance(i, j) > 1e3 && (updateVector[offset  + i] || updateVector[offset  + j]))
          {
            std::string jVar = stateVariableNames_[offset + j];

            std::stringstream stream;
            stream << "The covariance at position (" << dimension * i + j << "), which corresponds to " <<
                (i == j ? iVar + " variance" : iVar + " and " + jVar + " covariance") <<
                ", the value is extremely large (" << covariance(i, j) << "), but the update vector for " <<
                (i == j ? iVar : iVar + " and/or " + jVar) << " is set to true. This may produce undesirable results.";

            addDiagnostic(diagnostic_msgs::DiagnosticStatus::WARN,
                          topicName + "_covariance",
                          stream.str(),
                          false);
          }
          else if (updateVector[i] && i == j && covariance(i, j) == 0)
          {
            std::stringstream stream;
            stream << "The covariance at position (" << dimension * i + j << "), which corresponds to " <<
                       iVar << " variance, was zero. This will be replaced with a small value to maintain filter "
                       "stability, but should be corrected at the message origin node.";

            addDiagnostic(diagnostic_msgs::DiagnosticStatus::WARN,
                          topicName + "_covariance",
                          stream.str(),
                          false);
          }
          else if (updateVector[i] && i == j && covariance(i, j) < 0)
          {
            std::stringstream stream;
            stream << "The covariance at position (" << dimension * i + j <<
                      "), which corresponds to " << iVar << " variance, was negative. This will be replaced with a "
                      "small positive value to maintain filter stability, but should be corrected at the message "
                      "origin node.";

            addDiagnostic(diagnostic_msgs::DiagnosticStatus::WARN,
                          topicName + "_covariance",
                          stream.str(),
                          false);
          }
        }
      }
    }
  }

  template<typename T>
  void RosFilter<T>::copyCovariance(const Eigen::MatrixXd &covariance,
                                 double *arr,
                                 const size_t dimension)
  {
    for (size_t i = 0; i < dimension; i++)
    {
      for (size_t j = 0; j < dimension; j++)
      {
        arr[dimension * i + j] = covariance(i, j);
      }
    }
  }

  template<typename T>
  std::vector<int> RosFilter<T>::loadUpdateConfig(const std::string &topicName)
  {
    XmlRpc::XmlRpcValue topicConfig;
    std::vector<int> updateVector(STATE_SIZE, 0);
    std::string topicConfigName = topicName + "_config";

    try
    {
      nhLocal_.getParam(topicConfigName, topicConfig);

      ROS_ASSERT(topicConfig.getType() == XmlRpc::XmlRpcValue::TypeArray);

      if (topicConfig.size() != STATE_SIZE)
      {
        ROS_WARN_STREAM("Configuration vector for " << topicConfigName << " should have 15 entries.");
      }

      for (int i = 0; i < topicConfig.size(); i++)
      {
        // The double cast looks strange, but we'll get exceptions if we
        // remove the cast to bool. vector<bool> is discouraged, so updateVector
        // uses integers.
        updateVector[i] = static_cast<int>(static_cast<bool>(topicConfig[i]));
      }
    }
    catch (XmlRpc::XmlRpcException &e)
    {
      ROS_FATAL_STREAM("Could not read sensor update configuration for topic " << topicName <<
                       " (type: " << topicConfig.getType() << ", expected: " << XmlRpc::XmlRpcValue::TypeArray
                       << "). Error was " << e.getMessage() << "\n");
    }

    return updateVector;
  }

  template<typename T>
  bool RosFilter<T>::prepareAcceleration(const sensor_msgs::Imu::ConstPtr &msg,
                           const std::string &topicName,
                           const std::string &targetFrame,
                           std::vector<int> &updateVector,
                           Eigen::VectorXd &measurement,
                           Eigen::MatrixXd &measurementCovariance)
  {
    RF_DEBUG("------ RosFilter::prepareAcceleration (" << topicName << ") ------\n");

    // 1. Get the measurement into a vector
    tf2::Vector3 accTmp(msg->linear_acceleration.x,
                        msg->linear_acceleration.y,
                        msg->linear_acceleration.z);

    // Set relevant header info
    std::string msgFrame = (msg->header.frame_id == "" ? baseLinkFrameId_ : msg->header.frame_id);

    // 2. robot_localization lets users configure which variables from the sensor should be
    //    fused with the filter. This is specified at the sensor level. However, the data
    //    may go through transforms before being fused with the state estimate. In that case,
    //    we need to know which of the transformed variables came from the pre-transformed
    //    "approved" variables (i.e., the ones that had "true" in their xxx_config parameter).
    //    To do this, we create a pose from the original upate vector, which contains only
    //    zeros and ones. This pose goes through the same transforms as the measurement. The
    //    non-zero values that result will be used to modify the updateVector.
    tf2::Matrix3x3 maskAcc(updateVector[StateMemberAx], 0, 0,
                           0, updateVector[StateMemberAy], 0,
                           0, 0, updateVector[StateMemberAz]);

    // 3. We'll need to rotate the covariance as well
    Eigen::MatrixXd covarianceRotated(ACCELERATION_SIZE, ACCELERATION_SIZE);
    covarianceRotated.setZero();

    this->copyCovariance(&(msg->linear_acceleration_covariance[0]),
                         covarianceRotated,
                         topicName,
                         updateVector,
                         POSITION_A_OFFSET,
                         ACCELERATION_SIZE);

    RF_DEBUG("Original measurement as tf object: " << accTmp <<
             "\nOriginal update vector:\n" << updateVector <<
             "\nOriginal covariance matrix:\n" << covarianceRotated << "\n");

    // 4. We need to transform this into the target frame (probably base_link)
    // It's unlikely that we'll get a velocity measurement in another frame, but
    // we have to handle the situation.
    tf2::Transform targetFrameTrans;
    bool canTransform = RosFilterUtilities::lookupTransformSafe(tfBuffer_,
                                                                targetFrame,
                                                                msgFrame,
                                                                msg->header.stamp,
                                                                tfTimeout_,
                                                                targetFrameTrans);

    if (canTransform)
    {
      // We don't know if the user has already handled the removal
      // of normal forces, so we use a parameter
      if (removeGravitationalAcc_[topicName])
      {
        tf2::Vector3 normAcc(0, 0, gravitationalAcc_);
        tf2::Quaternion curAttitude;
        tf2::Transform trans;

        if(::fabs(msg->orientation_covariance[0] + 1) < 1e-9)
        {
          // Imu message contains no orientation, so we should use orientation
          // from filter state to transform and remove acceleration
          const Eigen::VectorXd &state = filter_.getState();
          tf2::Vector3 stateTmp(state(StateMemberRoll),
                                state(StateMemberPitch),
                                state(StateMemberYaw));
          // transform state orientation to IMU frame
          tf2::Transform imuFrameTrans;
          RosFilterUtilities::lookupTransformSafe(tfBuffer_,
                                                  msgFrame,
                                                  targetFrame,
                                                  msg->header.stamp,
                                                  tfTimeout_,
                                                  imuFrameTrans);
          stateTmp = imuFrameTrans.getBasis() * stateTmp;
          curAttitude.setRPY(stateTmp.getX(), stateTmp.getY(), stateTmp.getZ());
        }
        else
        {
          tf2::fromMsg(msg->orientation, curAttitude);
        }
        trans.setRotation(curAttitude);
        tf2::Vector3 rotNorm = trans.getBasis().inverse() * normAcc;
        accTmp.setX(accTmp.getX() - rotNorm.getX());
        accTmp.setY(accTmp.getY() - rotNorm.getY());
        accTmp.setZ(accTmp.getZ() - rotNorm.getZ());

        RF_DEBUG("Orientation is " << curAttitude <<
                 "Acceleration due to gravity is " << rotNorm <<
                 "After removing acceleration due to gravity, acceleration is " << accTmp << "\n");
      }

      // Transform to correct frame
      // @todo: This needs to take into account offsets from the origin. Right now,
      // it assumes that if the sensor is placed at some non-zero offset from the
      // vehicle's center, that the vehicle turns with constant velocity. This needs
      // to be something like
      // accTmp = targetFrameTrans.getBasis() * accTmp - targetFrameTrans.getOrigin().cross(rotation_acceleration);
      // We can get rotational acceleration by differentiating the rotational velocity
      // (if it's available)
      accTmp = targetFrameTrans.getBasis() * accTmp;
      maskAcc = targetFrameTrans.getBasis() * maskAcc;

      // Now use the mask values to determine which update vector values should be true
      updateVector[StateMemberAx] = static_cast<int>(
        maskAcc.getRow(StateMemberAx - POSITION_A_OFFSET).length() >= 1e-6);
      updateVector[StateMemberAy] = static_cast<int>(
        maskAcc.getRow(StateMemberAy - POSITION_A_OFFSET).length() >= 1e-6);
      updateVector[StateMemberAz] = static_cast<int>(
        maskAcc.getRow(StateMemberAz - POSITION_A_OFFSET).length() >= 1e-6);

      RF_DEBUG(msg->header.frame_id << "->" << targetFrame << " transform:\n" << targetFrameTrans <<
               "\nAfter applying transform to " << targetFrame << ", update vector is:\n" << updateVector <<
               "\nAfter applying transform to " << targetFrame << ", measurement is:\n" << accTmp << "\n");

      // 5. Now rotate the covariance: create an augmented
      // matrix that contains a 3D rotation matrix in the
      // upper-left and lower-right quadrants, and zeros
      // elsewhere
      tf2::Matrix3x3 rot(targetFrameTrans.getRotation());
      Eigen::MatrixXd rot3d(ACCELERATION_SIZE, ACCELERATION_SIZE);
      rot3d.setIdentity();

      for (size_t rInd = 0; rInd < ACCELERATION_SIZE; ++rInd)
      {
        rot3d(rInd, 0) = rot.getRow(rInd).getX();
        rot3d(rInd, 1) = rot.getRow(rInd).getY();
        rot3d(rInd, 2) = rot.getRow(rInd).getZ();
      }

      // Carry out the rotation
      covarianceRotated = rot3d * covarianceRotated.eval() * rot3d.transpose();

      RF_DEBUG("Transformed covariance is \n" << covarianceRotated << "\n");

      // 6. Store our corrected measurement and covariance
      measurement(StateMemberAx) = accTmp.getX();
      measurement(StateMemberAy) = accTmp.getY();
      measurement(StateMemberAz) = accTmp.getZ();

      // Copy the covariances
      measurementCovariance.block(POSITION_A_OFFSET, POSITION_A_OFFSET, ACCELERATION_SIZE, ACCELERATION_SIZE) =
        covarianceRotated.block(0, 0, ACCELERATION_SIZE, ACCELERATION_SIZE);

      // 7. Handle 2D mode
      if (twoDMode_)
      {
        forceTwoD(measurement, measurementCovariance, updateVector);
      }
    }
    else
    {
      RF_DEBUG("Could not transform measurement into " << targetFrame << ". Ignoring...\n");
    }

    RF_DEBUG("\n----- /RosFilter::prepareAcceleration(" << topicName << ") ------\n");

    return canTransform;
  }

  template<typename T>
  bool RosFilter<T>::preparePose(const geometry_msgs::PoseWithCovarianceStamped::ConstPtr &msg,
                                 const std::string &topicName,
                                 const std::string &targetFrame,
                                 const bool differential,
                                 const bool relative,
                                 const bool imuData,
                                 std::vector<int> &updateVector,
                                 Eigen::VectorXd &measurement,
                                 Eigen::MatrixXd &measurementCovariance)
  {
    bool retVal = false;

    RF_DEBUG("------ RosFilter::preparePose (" << topicName << ") ------\n");

    // 1. Get the measurement into a tf-friendly transform (pose) object
    tf2::Stamped<tf2::Transform> poseTmp;

    // We'll need this later for storing this measurement for differential integration
    tf2::Transform curMeasurement;

    // Handle issues where frame_id data is not filled out properly
    // @todo: verify that this is necessary still. New IMU handling may
    // have rendered this obsolete.
    std::string finalTargetFrame;
    if (targetFrame == "" && msg->header.frame_id == "")
    {
      // Blank target and message frames mean we can just
      // use our world_frame
      finalTargetFrame = worldFrameId_;
      poseTmp.frame_id_ = finalTargetFrame;
    }
    else if (targetFrame == "")
    {
      // A blank target frame means we shouldn't bother
      // transforming the data
      finalTargetFrame = msg->header.frame_id;
      poseTmp.frame_id_ = finalTargetFrame;
    }
    else
    {
      // Otherwise, we should use our target frame
      finalTargetFrame = targetFrame;
      poseTmp.frame_id_ = (differential ? finalTargetFrame : msg->header.frame_id);
    }

    RF_DEBUG("Final target frame for " << topicName << " is " << finalTargetFrame << "\n");

    poseTmp.stamp_ = msg->header.stamp;

    // Fill out the position data
    poseTmp.setOrigin(tf2::Vector3(msg->pose.pose.position.x,
                                   msg->pose.pose.position.y,
                                   msg->pose.pose.position.z));

    tf2::Quaternion orientation;

    // Handle bad (empty) quaternions
    if (msg->pose.pose.orientation.x == 0 && msg->pose.pose.orientation.y == 0 &&
       msg->pose.pose.orientation.z == 0 && msg->pose.pose.orientation.w == 0)
    {
      orientation.setValue(0.0, 0.0, 0.0, 1.0);

      if (updateVector[StateMemberRoll] || updateVector[StateMemberPitch] || updateVector[StateMemberYaw])
      {
        std::stringstream stream;
        stream << "The " << topicName << " message contains an invalid orientation quaternion, " <<
                  "but its configuration is such that orientation data is being used. Correcting...";

        addDiagnostic(diagnostic_msgs::DiagnosticStatus::WARN,
                      topicName + "_orientation",
                      stream.str(),
                      false);
      }
    }
    else
    {
      tf2::fromMsg(msg->pose.pose.orientation, orientation);
    }

    // Fill out the orientation data
    poseTmp.setRotation(orientation);

    // 2. Get the target frame transformation
    tf2::Transform targetFrameTrans;
    bool canTransform = RosFilterUtilities::lookupTransformSafe(tfBuffer_,
                                                                finalTargetFrame,
                                                                poseTmp.frame_id_,
                                                                poseTmp.stamp_,
                                                                tfTimeout_,
                                                                targetFrameTrans);

    // 3. Make sure we can work with this data before carrying on
    if (canTransform)
    {
      /* 4. robot_localization lets users configure which variables from the sensor should be
       *    fused with the filter. This is specified at the sensor level. However, the data
       *    may go through transforms before being fused with the state estimate. In that case,
       *    we need to know which of the transformed variables came from the pre-transformed
       *    "approved" variables (i.e., the ones that had "true" in their xxx_config parameter).
       *    To do this, we construct matrices using the update vector values on the diagonals,
       *    pass this matrix through the rotation, and use the length of each row to determine
       *    the transformed update vector. The process is slightly different for IMUs, as the
       *    coordinate frame transform is really the base_link->imu_frame transform, and not
       *    a transform from some other world-fixed frame (even though the IMU data itself *is*
       *    reported in a world fixed frame). */
      tf2::Matrix3x3 maskPosition(updateVector[StateMemberX], 0, 0,
                                  0, updateVector[StateMemberY], 0,
                                  0, 0, updateVector[StateMemberZ]);

      tf2::Matrix3x3 maskOrientation(updateVector[StateMemberRoll], 0, 0,
                                     0, updateVector[StateMemberPitch], 0,
                                     0, 0, updateVector[StateMemberYaw]);

      if (imuData)
      {
        /* We have to treat IMU orientation data differently. Even though we are dealing with pose
         * data when we work with orientations, for IMUs, the frame_id is the frame in which the
         * sensor is mounted, and not the coordinate frame of the IMU. Imagine an IMU that is mounted
         * facing sideways. The pitch in the IMU frame becomes roll for the vehicle. This means that
         * we need to rotate roll and pitch angles by the IMU's mounting yaw offset, and we must apply
         * similar treatment to its update mask and covariance. */

        double dummy, yaw;
        targetFrameTrans.getBasis().getRPY(dummy, dummy, yaw);
        tf2::Matrix3x3 transTmp;
        transTmp.setRPY(0.0, 0.0, yaw);

        maskPosition = transTmp * maskPosition;
        maskOrientation = transTmp * maskOrientation;
      }
      else
      {
        maskPosition = targetFrameTrans.getBasis() * maskPosition;
        maskOrientation = targetFrameTrans.getBasis() * maskOrientation;
      }

      // Now copy the mask values back into the update vector: any row with a significant vector length
      // indicates that we want to set that variable to true in the update vector.
      updateVector[StateMemberX] = static_cast<int>(
        maskPosition.getRow(StateMemberX - POSITION_OFFSET).length() >= 1e-6);
      updateVector[StateMemberY] = static_cast<int>(
        maskPosition.getRow(StateMemberY - POSITION_OFFSET).length() >= 1e-6);
      updateVector[StateMemberZ] = static_cast<int>(
        maskPosition.getRow(StateMemberZ - POSITION_OFFSET).length() >= 1e-6);
      updateVector[StateMemberRoll] = static_cast<int>(
        maskOrientation.getRow(StateMemberRoll - ORIENTATION_OFFSET).length() >= 1e-6);
      updateVector[StateMemberPitch] = static_cast<int>(
        maskOrientation.getRow(StateMemberPitch - ORIENTATION_OFFSET).length() >= 1e-6);
      updateVector[StateMemberYaw] = static_cast<int>(
        maskOrientation.getRow(StateMemberYaw - ORIENTATION_OFFSET).length() >= 1e-6);

      // 5a. We'll need to rotate the covariance as well. Create a container and copy over the
      // covariance data
      Eigen::MatrixXd covariance(POSE_SIZE, POSE_SIZE);
      covariance.setZero();
      copyCovariance(&(msg->pose.covariance[0]), covariance, topicName, updateVector, POSITION_OFFSET, POSE_SIZE);

      // 5b. Now rotate the covariance: create an augmented matrix that
      // contains a 3D rotation matrix in the upper-left and lower-right
      // quadrants, with zeros elsewhere.
      tf2::Matrix3x3 rot;
      Eigen::MatrixXd rot6d(POSE_SIZE, POSE_SIZE);
      rot6d.setIdentity();
      Eigen::MatrixXd covarianceRotated;

      if (imuData)
      {
        // Apply the same special logic to the IMU covariance rotation
        double dummy, yaw;
        targetFrameTrans.getBasis().getRPY(dummy, dummy, yaw);
        rot.setRPY(0.0, 0.0, yaw);
      }
      else
      {
        rot.setRotation(targetFrameTrans.getRotation());
      }

      for (size_t rInd = 0; rInd < POSITION_SIZE; ++rInd)
      {
        rot6d(rInd, 0) = rot.getRow(rInd).getX();
        rot6d(rInd, 1) = rot.getRow(rInd).getY();
        rot6d(rInd, 2) = rot.getRow(rInd).getZ();
        rot6d(rInd+POSITION_SIZE, 3) = rot.getRow(rInd).getX();
        rot6d(rInd+POSITION_SIZE, 4) = rot.getRow(rInd).getY();
        rot6d(rInd+POSITION_SIZE, 5) = rot.getRow(rInd).getZ();
      }

      // Now carry out the rotation
      covarianceRotated = rot6d * covariance * rot6d.transpose();

      RF_DEBUG("After rotating into the " << finalTargetFrame <<
               " frame, covariance is \n" << covarianceRotated <<  "\n");

      /* 6a. For IMU data, the transform that we get is the transform from the body
       * frame of the robot (e.g., base_link) to the mounting frame of the robot. It
       * is *not* the coordinate frame in which the IMU orientation data is reported.
       * If the IMU is mounted in a non-neutral orientation, we need to remove those
       * offsets, and then we need to potentially "swap" roll and pitch.
       * Note that this transform does NOT handle NED->ENU conversions. Data is assumed
       * to be in the ENU frame when it is received.
       * */
      if (imuData)
      {
        // First, convert the transform and measurement rotation to RPY
        // @todo: There must be a way to handle this with quaternions. Need to look into it.
        double rollOffset = 0;
        double pitchOffset = 0;
        double yawOffset = 0;
        double roll = 0;
        double pitch = 0;
        double yaw = 0;
        RosFilterUtilities::quatToRPY(targetFrameTrans.getRotation(), rollOffset, pitchOffset, yawOffset);
        RosFilterUtilities::quatToRPY(poseTmp.getRotation(), roll, pitch, yaw);

        // 6b. Apply the offset (making sure to bound them), and throw them in a vector
        tf2::Vector3 rpyAngles(FilterUtilities::clampRotation(roll - rollOffset),
                               FilterUtilities::clampRotation(pitch - pitchOffset),
                               FilterUtilities::clampRotation(yaw - yawOffset));

        // 6c. Now we need to rotate the roll and pitch by the yaw offset value.
        // Imagine a case where an IMU is mounted facing sideways. In that case
        // pitch for the IMU's world frame is roll for the robot.
        tf2::Matrix3x3 mat;
        mat.setRPY(0.0, 0.0, yawOffset);
        rpyAngles = mat * rpyAngles;
        poseTmp.getBasis().setRPY(rpyAngles.getX(), rpyAngles.getY(), rpyAngles.getZ());

        // We will use this target transformation later on, but
        // we've already transformed this data as if the IMU
        // were mounted neutrall on the robot, so we can just
        // make the transform the identity.
        targetFrameTrans.setIdentity();
      }

      // 7. Two cases: if we're in differential mode, we need to generate a twist
      // message. Otherwise, we just transform it to the target frame.
      if (differential)
      {
        bool success = false;

        // We're going to be playing with poseTmp, so store it,
        // as we'll need to save its current value for the next
        // measurement.
        curMeasurement = poseTmp;

        // Make sure we have previous measurements to work with
        if (previousMeasurements_.count(topicName) > 0 && previousMeasurementCovariances_.count(topicName) > 0)
        {
          // 7a. If we are carrying out differential integration and
          // we have a previous measurement for this sensor,then we
          // need to apply the inverse of that measurement to this new
          // measurement to produce a "delta" measurement between the two.
          // Even if we're not using all of the variables from this sensor,
          // we need to use the whole measurement to determine the delta
          // to the new measurement
          tf2::Transform prevMeasurement = previousMeasurements_[topicName];
          poseTmp.setData(prevMeasurement.inverseTimes(poseTmp));

          RF_DEBUG("Previous measurement:\n" << previousMeasurements_[topicName] <<
                   "\nAfter removing previous measurement, measurement delta is:\n" << poseTmp << "\n");

          // 7b. Now we we have a measurement delta in the frame_id of the
          // message, but we want that delta to be in the target frame, so
          // we need to apply the rotation of the target frame transform.
          targetFrameTrans.setOrigin(tf2::Vector3(0.0, 0.0, 0.0));
          poseTmp.mult(targetFrameTrans, poseTmp);

          RF_DEBUG("After rotating to the target frame, measurement delta is:\n" << poseTmp << "\n");

          // 7c. Now use the time difference from the last message to compute
          // translational and rotational velocities
          double dt = msg->header.stamp.toSec() - lastMessageTimes_[topicName].toSec();
          double xVel = poseTmp.getOrigin().getX() / dt;
          double yVel = poseTmp.getOrigin().getY() / dt;
          double zVel = poseTmp.getOrigin().getZ() / dt;

          double rollVel = 0;
          double pitchVel = 0;
          double yawVel = 0;

          RosFilterUtilities::quatToRPY(poseTmp.getRotation(), rollVel, pitchVel, yawVel);
          rollVel /= dt;
          pitchVel /= dt;
          yawVel /= dt;

          RF_DEBUG("Previous message time was " << lastMessageTimes_[topicName].toSec() <<
                   ", current message time is " << msg->header.stamp.toSec() << ", delta is " <<
                   dt << ", velocity is (vX, vY, vZ): (" << xVel << ", " << yVel << ", " << zVel <<
                   ")\n" << "(vRoll, vPitch, vYaw): (" << rollVel << ", " << pitchVel << ", " <<
                   yawVel << ")\n");

          // 7d. Fill out the velocity data in the message
          geometry_msgs::TwistWithCovarianceStamped *twistPtr = new geometry_msgs::TwistWithCovarianceStamped();
          twistPtr->header = msg->header;
          twistPtr->header.frame_id = baseLinkFrameId_;
          twistPtr->twist.twist.linear.x = xVel;
          twistPtr->twist.twist.linear.y = yVel;
          twistPtr->twist.twist.linear.z = zVel;
          twistPtr->twist.twist.angular.x = rollVel;
          twistPtr->twist.twist.angular.y = pitchVel;
          twistPtr->twist.twist.angular.z = yawVel;
          std::vector<int> twistUpdateVec(STATE_SIZE, false);
          std::copy(updateVector.begin() + POSITION_OFFSET,
                    updateVector.begin() + POSE_SIZE,
                    twistUpdateVec.begin() + POSITION_V_OFFSET);
          std::copy(twistUpdateVec.begin(), twistUpdateVec.end(), updateVector.begin());
          geometry_msgs::TwistWithCovarianceStampedConstPtr ptr(twistPtr);

          // 7e. Now rotate the previous covariance for this measurement to get it
          // into the target frame, and add the current measurement's rotated covariance
          // to the previous measurement's rotated covariance, and multiply by the time delta.
          Eigen::MatrixXd prevCovarRotated = rot6d * previousMeasurementCovariances_[topicName] * rot6d.transpose();
          covarianceRotated = (covarianceRotated.eval() + prevCovarRotated) * dt;
          copyCovariance(covarianceRotated, &(twistPtr->twist.covariance[0]), POSE_SIZE);

          RF_DEBUG("Previous measurement covariance:\n" << previousMeasurementCovariances_[topicName] <<
                   "\nPrevious measurement covariance rotated:\n" << prevCovarRotated <<
                   "\nFinal twist covariance:\n" << covarianceRotated << "\n");

          // Now pass this on to prepareTwist, which will convert it to the required frame
          success = prepareTwist(ptr,
                                 topicName + "_twist",
                                 twistPtr->header.frame_id,
                                 updateVector,
                                 measurement,
                                 measurementCovariance);
        }

        // 7f. Update the previous measurement and measurement covariance
        previousMeasurements_[topicName] = curMeasurement;
        previousMeasurementCovariances_[topicName] = covariance;

        retVal = success;
      }
      else
      {
        // 7g. If we're in relative mode, remove the initial measurement
        if (relative)
        {
          if (initialMeasurements_.count(topicName) == 0)
          {
            initialMeasurements_.insert(std::pair<std::string, tf2::Transform>(topicName, poseTmp));
          }

          tf2::Transform initialMeasurement = initialMeasurements_[topicName];
          poseTmp.setData(initialMeasurement.inverseTimes(poseTmp));
        }

        // 7h. Apply the target frame transformation to the pose object.
        poseTmp.mult(targetFrameTrans, poseTmp);
        poseTmp.frame_id_ = finalTargetFrame;

        // 7i. Finally, copy everything into our measurement and covariance objects
        measurement(StateMemberX) = poseTmp.getOrigin().x();
        measurement(StateMemberY) = poseTmp.getOrigin().y();
        measurement(StateMemberZ) = poseTmp.getOrigin().z();

        // The filter needs roll, pitch, and yaw values instead of quaternions
        double roll, pitch, yaw;
        RosFilterUtilities::quatToRPY(poseTmp.getRotation(), roll, pitch, yaw);
        measurement(StateMemberRoll) = roll;
        measurement(StateMemberPitch) = pitch;
        measurement(StateMemberYaw) = yaw;

        measurementCovariance.block(0, 0, POSE_SIZE, POSE_SIZE) = covarianceRotated.block(0, 0, POSE_SIZE, POSE_SIZE);

        // 8. Handle 2D mode
        if (twoDMode_)
        {
          forceTwoD(measurement, measurementCovariance, updateVector);
        }

        retVal = true;
      }
    }
    else
    {
      retVal = false;

      RF_DEBUG("Could not transform measurement into " << finalTargetFrame << ". Ignoring...");
    }

    RF_DEBUG("\n----- /RosFilter::preparePose (" << topicName << ") ------\n");

    return retVal;
  }

  template<typename T>
  bool RosFilter<T>::prepareTwist(const geometry_msgs::TwistWithCovarianceStamped::ConstPtr &msg,
                               const std::string &topicName,
                               const std::string &targetFrame,
                               std::vector<int> &updateVector,
                               Eigen::VectorXd &measurement,
                               Eigen::MatrixXd &measurementCovariance)
  {
    RF_DEBUG("------ RosFilter::prepareTwist (" << topicName << ") ------\n");

    // 1. Get the measurement into two separate vector objects.
    tf2::Vector3 twistLin(msg->twist.twist.linear.x,
                          msg->twist.twist.linear.y,
                          msg->twist.twist.linear.z);
    tf2::Vector3 measTwistRot(msg->twist.twist.angular.x,
                              msg->twist.twist.angular.y,
                              msg->twist.twist.angular.z);

    // 1a. This sensor may or may not measure rotational velocity. Regardless,
    // if it measures linear velocity, then later on, we'll need to remove "false"
    // linear velocity resulting from angular velocity and the translational offset
    // of the sensor from the vehicle origin.
    const Eigen::VectorXd &state = filter_.getState();
    tf2::Vector3 stateTwistRot(state(StateMemberVroll),
                               state(StateMemberVpitch),
                               state(StateMemberVyaw));

    // Determine the frame_id of the data
    std::string msgFrame = (msg->header.frame_id == "" ? targetFrame : msg->header.frame_id);

    // 2. robot_localization lets users configure which variables from the sensor should be
    //    fused with the filter. This is specified at the sensor level. However, the data
    //    may go through transforms before being fused with the state estimate. In that case,
    //    we need to know which of the transformed variables came from the pre-transformed
    //    "approved" variables (i.e., the ones that had "true" in their xxx_config parameter).
    //    To do this, we construct matrices using the update vector values on the diagonals,
    //    pass this matrix through the rotation, and use the length of each row to determine
    //    the transformed update vector.
    tf2::Matrix3x3 maskLin(updateVector[StateMemberVx], 0, 0,
                           0, updateVector[StateMemberVy], 0,
                           0, 0, updateVector[StateMemberVz]);

    tf2::Matrix3x3 maskRot(updateVector[StateMemberVroll], 0, 0,
                           0, updateVector[StateMemberVpitch], 0,
                           0, 0, updateVector[StateMemberVyaw]);

    // 3. We'll need to rotate the covariance as well
    Eigen::MatrixXd covarianceRotated(TWIST_SIZE, TWIST_SIZE);
    covarianceRotated.setZero();

    copyCovariance(&(msg->twist.covariance[0]),
                   covarianceRotated,
                   topicName,
                   updateVector,
                   POSITION_V_OFFSET,
                   TWIST_SIZE);

    RF_DEBUG("Original measurement as tf object:\nLinear: " << twistLin <<
             "Rotational: " << measTwistRot <<
             "\nOriginal update vector:\n" << updateVector <<
             "\nOriginal covariance matrix:\n" << covarianceRotated << "\n");

    // 4. We need to transform this into the target frame (probably base_link)
    tf2::Transform targetFrameTrans;
    bool canTransform = RosFilterUtilities::lookupTransformSafe(tfBuffer_,
                                                                targetFrame,
                                                                msgFrame,
                                                                msg->header.stamp,
                                                                tfTimeout_,
                                                                targetFrameTrans);

    if (canTransform)
    {
      // Transform to correct frame. Note that we can get linear velocity
      // as a result of the sensor offset and rotational velocity
      measTwistRot = targetFrameTrans.getBasis() * measTwistRot;
      twistLin = targetFrameTrans.getBasis() * twistLin + targetFrameTrans.getOrigin().cross(stateTwistRot);
      maskLin = targetFrameTrans.getBasis() * maskLin;
      maskRot = targetFrameTrans.getBasis() * maskRot;

      // Now copy the mask values back into the update vector
      updateVector[StateMemberVx] = static_cast<int>(
        maskLin.getRow(StateMemberVx - POSITION_V_OFFSET).length() >= 1e-6);
      updateVector[StateMemberVy] = static_cast<int>(
        maskLin.getRow(StateMemberVy - POSITION_V_OFFSET).length() >= 1e-6);
      updateVector[StateMemberVz] = static_cast<int>(
        maskLin.getRow(StateMemberVz - POSITION_V_OFFSET).length() >= 1e-6);
      updateVector[StateMemberVroll] = static_cast<int>(
        maskRot.getRow(StateMemberVroll - ORIENTATION_V_OFFSET).length() >= 1e-6);
      updateVector[StateMemberVpitch] = static_cast<int>(
        maskRot.getRow(StateMemberVpitch - ORIENTATION_V_OFFSET).length() >= 1e-6);
      updateVector[StateMemberVyaw] = static_cast<int>(
        maskRot.getRow(StateMemberVyaw - ORIENTATION_V_OFFSET).length() >= 1e-6);

      RF_DEBUG(msg->header.frame_id << "->" << targetFrame << " transform:\n" << targetFrameTrans <<
               "\nAfter applying transform to " << targetFrame << ", update vector is:\n" << updateVector <<
               "\nAfter applying transform to " << targetFrame << ", measurement is:\n" <<
               "Linear: " << twistLin << "Rotational: " << measTwistRot << "\n");

      // 5. Now rotate the covariance: create an augmented
      // matrix that contains a 3D rotation matrix in the
      // upper-left and lower-right quadrants, and zeros
      // elsewhere
      tf2::Matrix3x3 rot(targetFrameTrans.getRotation());
      Eigen::MatrixXd rot6d(TWIST_SIZE, TWIST_SIZE);
      rot6d.setIdentity();

      for (size_t rInd = 0; rInd < POSITION_SIZE; ++rInd)
      {
        rot6d(rInd, 0) = rot.getRow(rInd).getX();
        rot6d(rInd, 1) = rot.getRow(rInd).getY();
        rot6d(rInd, 2) = rot.getRow(rInd).getZ();
        rot6d(rInd+POSITION_SIZE, 3) = rot.getRow(rInd).getX();
        rot6d(rInd+POSITION_SIZE, 4) = rot.getRow(rInd).getY();
        rot6d(rInd+POSITION_SIZE, 5) = rot.getRow(rInd).getZ();
      }

      // Carry out the rotation
      covarianceRotated = rot6d * covarianceRotated.eval() * rot6d.transpose();

      RF_DEBUG("Transformed covariance is \n" << covarianceRotated << "\n");

      // 6. Store our corrected measurement and covariance
      measurement(StateMemberVx) = twistLin.getX();
      measurement(StateMemberVy) = twistLin.getY();
      measurement(StateMemberVz) = twistLin.getZ();
      measurement(StateMemberVroll) = measTwistRot.getX();
      measurement(StateMemberVpitch) = measTwistRot.getY();
      measurement(StateMemberVyaw) = measTwistRot.getZ();

      // Copy the covariances
      measurementCovariance.block(POSITION_V_OFFSET, POSITION_V_OFFSET, TWIST_SIZE, TWIST_SIZE) =
        covarianceRotated.block(0, 0, TWIST_SIZE, TWIST_SIZE);

      // 7. Handle 2D mode
      if (twoDMode_)
      {
        forceTwoD(measurement, measurementCovariance, updateVector);
      }
    }
    else
    {
      RF_DEBUG("Could not transform measurement into " << targetFrame << ". Ignoring...");
    }

    RF_DEBUG("\n----- /RosFilter::prepareTwist (" << topicName << ") ------\n");

    return canTransform;
  }

  template<typename T>
  void RosFilter<T>::saveFilterState(FilterBase& filter)
  {
    FilterStatePtr state = FilterStatePtr(new FilterState());
    state->state_ = Eigen::VectorXd(filter.getState());
    state->estimateErrorCovariance_ = Eigen::MatrixXd(filter.getEstimateErrorCovariance());
    state->lastMeasurementTime_ = filter.getLastMeasurementTime();
    state->latestControl_ = Eigen::VectorXd(filter.getControl());
    state->latestControlTime_ = filter.getControlTime();
    filterStateHistory_.push_back(state);
    RF_DEBUG("Saved state with timestamp " << std::setprecision(20) << state->lastMeasurementTime_ <<
             " to history. " << filterStateHistory_.size() << " measurements are in the queue.\n");
  }

  template<typename T>
  bool RosFilter<T>::revertTo(const double time)
  {
    RF_DEBUG("\n----- RosFilter::revertTo -----\n");
    RF_DEBUG("\nRequested time was " << std::setprecision(20) << time << "\n")

    // Walk back through the queue until we reach a filter state whose time stamp is less than or equal to the requested time.
    // Since every saved state after that time will be overwritten/corrected, we can pop from the queue.
    while (!filterStateHistory_.empty() && filterStateHistory_.back()->lastMeasurementTime_ > time)
    {
      filterStateHistory_.pop_back();
    }

    // The state and measurement histories are stored at the same time, so if we have insufficient state history, we
    // will also have insufficient measurement history.
    if (filterStateHistory_.empty())
    {
      RF_DEBUG("Insufficient history to revert to time " << time << "\n");

      return false;
    }

    // Reset filter to the latest state from the queue.
    const FilterStatePtr &state = filterStateHistory_.back();
    filter_.setState(state->state_);
    filter_.setEstimateErrorCovariance(state->estimateErrorCovariance_);
    filter_.setLastMeasurementTime(state->lastMeasurementTime_);

    RF_DEBUG("Reverted to state with time " << state->lastMeasurementTime_ << "\n");

    // Repeat for measurements, but push every measurement onto the measurement queue as we go
    int restored_measurements = 0;
    while (!measurementHistory_.empty() && measurementHistory_.back()->time_ > time)
    {
      measurementQueue_.push(measurementHistory_.back());
      measurementHistory_.pop_back();
      restored_measurements++;
    }

    RF_DEBUG("Restored " << restored_measurements << " to measurement queue.\n");

    RF_DEBUG("\n----- /RosFilter::revertTo\n");

    return true;
  }

  template<typename T>
  void RosFilter<T>::clearExpiredHistory(const double cutOffTime)
  {
    RF_DEBUG("\n----- RosFilter::clearExpiredHistory -----" <<
             "\nCutoff time is " << cutOffTime << "\n");

    int poppedMeasurements = 0;
    int poppedStates = 0;

    while (!measurementHistory_.empty() && measurementHistory_.front()->time_ < cutOffTime)
    {
      measurementHistory_.pop_front();
      poppedMeasurements++;
    }

    while (!filterStateHistory_.empty() && filterStateHistory_.front()->lastMeasurementTime_ < cutOffTime)
    {
      filterStateHistory_.pop_front();
      poppedStates++;
    }

    RF_DEBUG("\nPopped " << poppedMeasurements << " measurements and " <<
             poppedStates << " states from their respective queues." <<
             "\n---- /RosFilter::clearExpiredHistory ----\n" );
  }
}  // namespace RobotLocalization

// Instantiations of classes is required when template class code
// is placed in a .cpp file.
template class RobotLocalization::RosFilter<RobotLocalization::Ekf>;
template class RobotLocalization::RosFilter<RobotLocalization::Ukf>;<|MERGE_RESOLUTION|>--- conflicted
+++ resolved
@@ -824,7 +824,6 @@
     nhLocal_.param("dynamic_process_noise_covariance", dynamicProcessNoiseCovariance, false);
     filter_.setUseDynamicProcessNoiseCovariance(dynamicProcessNoiseCovariance);
 
-<<<<<<< HEAD
     std::vector<double> initialState(STATE_SIZE, 0.0);
     if(nhLocal_.getParam("initial_state", initialState))
     {
@@ -840,8 +839,6 @@
       }
     }
 
-=======
->>>>>>> 3c7521fb
     // Debugging writes to file
     RF_DEBUG("tf_prefix is " << tfPrefix <<
              "\nmap_frame is " << mapFrameId_ <<
@@ -862,12 +859,8 @@
              "\nacceleration_limits are " << accelerationLimits <<
              "\nacceleration_gains are " << accelerationGains <<
              "\ndeceleration_limits are " << decelerationLimits <<
-<<<<<<< HEAD
-             "\ndeceleration_gains are " << decelerationLimits <<
+             "\ndeceleration_gains are " << decelerationGains <<
              "\ninitial state is " << filter_.getState() <<
-=======
-             "\ndeceleration_gains are " << decelerationGains <<
->>>>>>> 3c7521fb
              "\ndynamic_process_noise_covariance is " << (dynamicProcessNoiseCovariance ? "true" : "false") <<
              "\nprint_diagnostics is " << (printDiagnostics_ ? "true" : "false") << "\n");
 
