/*
 * Copyright (c) 2014, 2015, 2016 Charles River Analytics, Inc.
 * All rights reserved.
 *
 * Redistribution and use in source and binary forms, with or without
 * modification, are permitted provided that the following conditions
 * are met:
 *
 * 1. Redistributions of source code must retain the above copyright
 * notice, this list of conditions and the following disclaimer.
 * 2. Redistributions in binary form must reproduce the above
 * copyright notice, this list of conditions and the following
 * disclaimer in the documentation and/or other materials provided
 * with the distribution.
 * 3. Neither the name of the copyright holder nor the names of its
 * contributors may be used to endorse or promote products derived
 * from this software without specific prior written permission.
 *
 * THIS SOFTWARE IS PROVIDED BY THE COPYRIGHT HOLDERS AND CONTRIBUTORS
 * "AS IS" AND ANY EXPRESS OR IMPLIED WARRANTIES, INCLUDING, BUT NOT
 * LIMITED TO, THE IMPLIED WARRANTIES OF MERCHANTABILITY AND FITNESS
 * FOR A PARTICULAR PURPOSE ARE DISCLAIMED. IN NO EVENT SHALL THE
 * COPYRIGHT HOLDER OR CONTRIBUTORS BE LIABLE FOR ANY DIRECT, INDIRECT,
 * INCIDENTAL, SPECIAL, EXEMPLARY, OR CONSEQUENTIAL DAMAGES (INCLUDING,
 * BUT NOT LIMITED TO, PROCUREMENT OF SUBSTITUTE GOODS OR SERVICES;
 * LOSS OF USE, DATA, OR PROFITS; OR BUSINESS INTERRUPTION) HOWEVER
 * CAUSED AND ON ANY THEORY OF LIABILITY, WHETHER IN CONTRACT, STRICT
 * LIABILITY, OR TORT (INCLUDING NEGLIGENCE OR OTHERWISE) ARISING IN
 * ANY WAY OUT OF THE USE OF THIS SOFTWARE, EVEN IF ADVISED OF THE
 * POSSIBILITY OF SUCH DAMAGE.
 */
#include "robot_localization/navsat_transform.hpp"

#include <chrono>
#include <functional>
#include <memory>
#include <string>
#include <vector>

#include "angles/angles.h"
#include "Eigen/Dense"
#include "nav_msgs/msg/odometry.hpp"
#include "rclcpp/qos.hpp"
#include "rclcpp/rclcpp.hpp"
#include "robot_localization/filter_common.hpp"
#include "robot_localization/navsat_conversions.hpp"
#include "robot_localization/ros_filter_utilities.hpp"
#include "robot_localization/srv/from_ll.hpp"
#include "robot_localization/srv/set_datum.hpp"
#include "robot_localization/srv/to_ll.hpp"
#include "sensor_msgs/msg/imu.hpp"
#include "sensor_msgs/msg/nav_sat_fix.hpp"
#include "tf2/LinearMath/Matrix3x3.h"
#include "tf2/LinearMath/Quaternion.h"
#include "tf2/LinearMath/Transform.h"
#include "tf2/LinearMath/Vector3.h"
#include "tf2_ros/buffer.h"
#include "tf2_ros/transform_listener.h"
#include "tf2_geometry_msgs/tf2_geometry_msgs.hpp"

using std::placeholders::_1;
using std::placeholders::_2;
using namespace std::chrono_literals;

namespace robot_localization
{
NavSatTransform::NavSatTransform(const rclcpp::NodeOptions & options)
: Node("navsat_transform_node", options),
  base_link_frame_id_("base_link"),
  broadcast_cartesian_transform_(false),
  broadcast_cartesian_transform_as_parent_frame_(false),
  gps_frame_id_(""),
  gps_updated_(false),
  has_transform_gps_(false),
  has_transform_imu_(false),
  has_transform_odom_(false),
  magnetic_declination_(0.0),
  odom_updated_(false),
  publish_gps_(false),
  transform_good_(false),
  transform_timeout_(0ns),
  use_local_cartesian_(false),
  force_user_utm_(false),
  use_manual_datum_(false),
  manual_datum_set_(false),
  use_odometry_yaw_(false),
  gps_odom_in_cartesian_frame_(false),
  cartesian_broadcaster_(*this),
  utm_meridian_convergence_(0.0),
<<<<<<< HEAD
  utm_zone_(""),
  world_frame_id_(""),
=======
  utm_zone_(0),
  northp_(true),
  world_frame_id_("odom"),
>>>>>>> 1cb95337
  yaw_offset_(0.0),
  zero_altitude_(false)
{
  tf_buffer_ = std::make_unique<tf2_ros::Buffer>(this->get_clock());
  tf_listener_ = std::make_unique<tf2_ros::TransformListener>(*tf_buffer_);

  latest_cartesian_covariance_.resize(POSE_SIZE, POSE_SIZE);
  latest_odom_covariance_.resize(POSE_SIZE, POSE_SIZE);

  double frequency = 10.0;
  double delay = 0.0;
  double transform_timeout = 0.0;

  // Load the parameters we need
  magnetic_declination_ = this->declare_parameter("magnetic_declination_radians", 0.0);
  yaw_offset_ = this->declare_parameter("yaw_offset", 0.0);
  zero_altitude_ = this->declare_parameter("zero_altitude", false);
  publish_gps_ = this->declare_parameter("publish_filtered_gps", true);
  use_odometry_yaw_ = this->declare_parameter("use_odometry_yaw", false);
  use_manual_datum_ = this->declare_parameter("wait_for_datum", false);
  use_local_cartesian_ = this->declare_parameter("use_local_cartesian", false);
  frequency = this->declare_parameter("frequency", frequency);
  delay = this->declare_parameter("delay", delay);
  transform_timeout = this->declare_parameter("transform_timeout", transform_timeout);

  transform_timeout_ = tf2::durationFromSec(transform_timeout);

  broadcast_cartesian_transform_ =
    this->declare_parameter("broadcast_utm_transform", broadcast_cartesian_transform_);

  if (broadcast_cartesian_transform_) {
    RCLCPP_WARN(
      this->get_logger(), "Parameter 'broadcast_utm_transform' has been deprecated. "
      "Please use 'broadcast_cartesian_transform' instead.");
  } else {
    broadcast_cartesian_transform_ =
      this->declare_parameter("broadcast_cartesian_transform", broadcast_cartesian_transform_);
  }

  broadcast_cartesian_transform_as_parent_frame_ =
    this->declare_parameter(
    "broadcast_utm_transform_as_parent_frame_",
    broadcast_cartesian_transform_as_parent_frame_);

  if (broadcast_cartesian_transform_as_parent_frame_) {
    RCLCPP_WARN(
      this->get_logger(), "Parameter 'broadcast_utm_transform_as_parent_frame' has been "
      "deprecated. Please use 'broadcast_cartesian_transform_as_parent_frame' instead.");
  } else {
    broadcast_cartesian_transform_as_parent_frame_ =
      this->declare_parameter(
      "broadcast_cartesian_transform_as_parent_frame",
      broadcast_cartesian_transform_as_parent_frame_);
  }

  if (!broadcast_cartesian_transform_as_parent_frame_) {
    gps_odom_in_cartesian_frame_ = this->declare_parameter(
      "publish_gps_odom_in_cartesian_frame",
      gps_odom_in_cartesian_frame_);
    if (gps_odom_in_cartesian_frame_)
      world_frame_id_ = use_local_cartesian_ ? "local_enu" : "utm";
  }

  datum_srv_ = this->create_service<robot_localization::srv::SetDatum>(
    "datum", std::bind(&NavSatTransform::datumCallback, this, _1, _2));

  to_ll_srv_ = this->create_service<robot_localization::srv::ToLL>(
    "toLL", std::bind(&NavSatTransform::toLLCallback, this, _1, _2));
  from_ll_srv_ = this->create_service<robot_localization::srv::FromLL>(
    "fromLL", std::bind(&NavSatTransform::fromLLCallback, this, _1, _2));

<<<<<<< HEAD
=======
  set_utm_zone_srv_ = this->create_service<robot_localization::srv::SetUTMZone>(
    "setUTMZone", std::bind(&NavSatTransform::setUTMZoneCallback, this, _1, _2));

  std::vector<double> datum_vals;
>>>>>>> 1cb95337
  if (use_manual_datum_) {
    std::vector<double> datum_vals;
    datum_vals = this->declare_parameter("datum", datum_vals);
    bool manual_datum_at_sea_level = true;
    manual_datum_at_sea_level =
      this->declare_parameter("datum_at_sea_level", manual_datum_at_sea_level);

    double datum_lat = 0.0;
    double datum_lon = 0.0;
    double datum_yaw = 0.0;

    if (datum_vals.size() >= 2) {
      datum_lat = datum_vals[0];
      datum_lon = datum_vals[1];
      if (datum_vals.size() == 3)
        datum_yaw = datum_vals[2];
      else if (datum_vals.size() == 4)
        datum_yaw = datum_vals[3];
    }

    manual_datum_req_ = std::make_shared<robot_localization::srv::SetDatum::Request>();
    manual_datum_req_->geo_pose.position.latitude = datum_lat;
    manual_datum_req_->geo_pose.position.longitude = datum_lon;
    if (manual_datum_at_sea_level) {
      manual_datum_req_->geo_pose.position.altitude = 0.0;
    } else if (datum_vals.size() == 4) {
      manual_datum_req_->geo_pose.position.altitude = datum_vals[2];
    } else {
      // else: datum altitude is not sea level and not provided.
      manual_datum_req_->geo_pose.position.altitude = NAN;
    }
    tf2::Quaternion quat;
    quat.setRPY(0.0, 0.0, datum_yaw);
    manual_datum_req_->geo_pose.orientation = tf2::toMsg(quat);
    // Hold back the datum callback, until the first valid GPS fix arrived for the altitude.
  }

  auto custom_qos = rclcpp::SensorDataQoS(rclcpp::KeepLast(1));

  auto subscriber_options = rclcpp::SubscriptionOptions();
  subscriber_options.qos_overriding_options =
    rclcpp::QosOverridingOptions::with_default_policies();
  odom_sub_ = this->create_subscription<nav_msgs::msg::Odometry>(
    "odometry/filtered", custom_qos, std::bind(
      &NavSatTransform::odomCallback, this, _1), subscriber_options);

  gps_sub_ = this->create_subscription<sensor_msgs::msg::NavSatFix>(
    "gps/fix", custom_qos, std::bind(&NavSatTransform::gpsFixCallback, this, _1),
    subscriber_options);

  if (!use_odometry_yaw_ && !use_manual_datum_) {
    imu_sub_ = this->create_subscription<sensor_msgs::msg::Imu>(
      "imu", custom_qos, std::bind(&NavSatTransform::imuCallback, this, _1), subscriber_options);
  }

  rclcpp::PublisherOptions publisher_options;
  publisher_options.qos_overriding_options = rclcpp::QosOverridingOptions::with_default_policies();
  gps_odom_pub_ =
    this->create_publisher<nav_msgs::msg::Odometry>(
    "odometry/gps", rclcpp::QoS(10), publisher_options);

  if (publish_gps_) {
    filtered_gps_pub_ =
      this->create_publisher<sensor_msgs::msg::NavSatFix>(
      "gps/filtered", rclcpp::QoS(10), publisher_options);
  }

  // Sleep for the parameterized amount of time, to give
  // other nodes time to start up (not always necessary)
  rclcpp::sleep_for(
    std::chrono::duration_cast<std::chrono::seconds>(
      std::chrono::duration<double>(
        delay)));

  auto interval = std::chrono::duration<double>(1.0 / frequency);
  timer_ = this->create_wall_timer(interval, std::bind(&NavSatTransform::transformCallback, this));
}

NavSatTransform::~NavSatTransform() {}

void NavSatTransform::transformCallback()
{
  if (!transform_good_) {
    if (use_manual_datum_ && !manual_datum_set_)
      return;   // still waiting on first valid GPS and odom

    computeTransform();

    if (transform_good_ && !use_odometry_yaw_ && !use_manual_datum_) {
      // Once we have the transform, we don't need the IMU
      imu_sub_.reset();
    }
  } else {
    auto gps_odom = std::make_unique<nav_msgs::msg::Odometry>();
    if (prepareGpsOdometry(gps_odom.get())) {
      gps_odom_pub_->publish(std::move(gps_odom));
    }

    if (publish_gps_) {
      auto odom_gps = std::make_unique<sensor_msgs::msg::NavSatFix>();
      if (prepareFilteredGps(odom_gps.get())) {
        filtered_gps_pub_->publish(std::move(odom_gps));
      }
    }
  }
}

void NavSatTransform::computeTransform()
{
  // When using manual datum, wait for the receive of odometry message so
  // that the base frame and world frame names can be set before
  // the manual datum pose is set. This must be done prior to the transform computation.
  if (!transform_good_ && has_transform_odom_ && use_manual_datum_) {
    setManualDatum();
  }

  // Only do this if:
  // 1. We haven't computed the odom_frame->cartesian_frame transform before
  // 2. We've received the data we need
  if (!transform_good_ && has_transform_odom_ && has_transform_gps_ &&
    has_transform_imu_)
  {
    // The UTM pose we have is given at the location of the GPS sensor on the
    // robot. We need to get the UTM pose of the robot's origin.
    tf2::Transform transform_cartesian_pose_corrected;
    if (!use_manual_datum_) {
      getRobotOriginCartesianPose(
        transform_cartesian_pose_, transform_cartesian_pose_corrected,
        rclcpp::Time(0));
    } else {
      transform_cartesian_pose_corrected = transform_cartesian_pose_;
    }

    // Get the IMU's current RPY values. Need the raw values (for yaw, anyway).
    tf2::Matrix3x3 mat(transform_orientation_);

    // Convert to RPY
    double imu_roll;
    double imu_pitch;
    double imu_yaw;
    mat.getRPY(imu_roll, imu_pitch, imu_yaw);

    /* The IMU's heading was likely originally reported w.r.t. magnetic north.
     * However, all the nodes in robot_localization assume that orientation
     * data, including that reported by IMUs, is reported in an ENU frame, with
     * a 0 yaw value being reported when facing east and increasing
     * counter-clockwise (i.e., towards north). To make the world frame ENU
     * aligned, where X is east and Y is north, we have to take into account
     * three additional considerations:
     *   1. The IMU may have its non-ENU frame data transformed to ENU, but
     *      there's a possibility that its data has not been corrected for
     *      magnetic declination. We need to account for this. A positive
     *      magnetic declination is counter-clockwise in an ENU frame.
     *      Therefore, if we have a magnetic declination of N radians, then when
     *      the sensor is facing a heading of N, it reports 0. Therefore, we
     *      need to add the declination angle.
     *   2. To account for any other offsets that may not be accounted for by
     *      the IMU driver or any interim processing node, we expose a yaw
     *      offset that lets users work with navsat_transform_node.
     *   3. UTM grid isn't aligned with True East\North. To account for the
     *      difference we need to add meridian convergence angle when using UTM.
     *      This value will be 0.0 when use_local_cartesian is TRUE.
     */
    imu_yaw += (magnetic_declination_ + yaw_offset_ +
      utm_meridian_convergence_);

    RCLCPP_INFO(
      this->get_logger(),
      "Corrected for magnetic declination of %g, "
      "user-specified offset of %g and meridian convergence of %g. "
      "Transform heading factor is now %g",
      magnetic_declination_, yaw_offset_, utm_meridian_convergence_, imu_yaw);

    // Convert to tf-friendly structures
    tf2::Quaternion imu_quat;
    imu_quat.setRPY(0.0, 0.0, imu_yaw);

    // The transform order will be orig_odom_pos * orig_cartesian_pos_inverse *
    // cur_cartesian_pos. Doing it this way will allow us to cope with having non-zero
    // odometry position when we get our first GPS message.
    tf2::Transform cartesian_pose_with_orientation;
    cartesian_pose_with_orientation.setOrigin(
      transform_cartesian_pose_corrected.getOrigin());
    // In case the cartisian -> base_link does not involve orientation,
    // override the orientation from the IMU source.
    cartesian_pose_with_orientation.setRotation(imu_quat);

    // Remove roll and pitch from odometry pose
    // Must be done because roll and pitch is removed from cartesian_pose_with_orientation
    double odom_roll {};
    double odom_pitch {};
    double odom_yaw {};
    tf2::Matrix3x3(transform_world_pose_.getRotation()).getRPY(odom_roll, odom_pitch, odom_yaw);
    tf2::Quaternion odom_quat;
    odom_quat.setRPY(0.0, 0.0, odom_yaw);
    tf2::Transform transform_world_pose_yaw_only(transform_world_pose_);
    transform_world_pose_yaw_only.setRotation(odom_quat);

    // odom -> base_link -> cartesian
    cartesian_world_transform_.mult(
      transform_world_pose_yaw_only,
      cartesian_pose_with_orientation.inverse());

    cartesian_world_trans_inverse_ = cartesian_world_transform_.inverse();

    transform_good_ = true;

    // Send out the (static) UTM transform in case anyone else would like to use
    // it.
    // The if condition at the beginning asserts setTransformOdometry() has been called,
    // which means we have a valid world_frame_id_.
    if (broadcast_cartesian_transform_) {
      geometry_msgs::msg::TransformStamped cartesian_transform_stamped;
      cartesian_transform_stamped.header.stamp = this->now();
      std::string cartesian_frame_id = (use_local_cartesian_ ? "local_enu" : "utm");
      cartesian_transform_stamped.header.frame_id =
        (broadcast_cartesian_transform_as_parent_frame_ ? cartesian_frame_id : world_frame_id_);
      cartesian_transform_stamped.child_frame_id =
        (broadcast_cartesian_transform_as_parent_frame_ ? world_frame_id_ : cartesian_frame_id);
      cartesian_transform_stamped.transform =
        (broadcast_cartesian_transform_as_parent_frame_ ?
        tf2::toMsg(cartesian_world_trans_inverse_) : tf2::toMsg(cartesian_world_transform_));
      cartesian_transform_stamped.transform.translation.z =
        (zero_altitude_ ? 0.0 : cartesian_transform_stamped.transform.translation.z);
      cartesian_broadcaster_.sendTransform(cartesian_transform_stamped);
    }
  }
}

bool NavSatTransform::datumCallback(
  robot_localization::srv::SetDatum::Request::SharedPtr request,
  robot_localization::srv::SetDatum::Response::SharedPtr)
{
  // store manual data geopose until the transform can be computed.
  manual_datum_geopose_ = request->geo_pose;

  // If we get a service call with a manual datum, even if we already computed
  // the transform using the robot's initial pose, then we want to assume that
  // we are using a datum from now on, and we want other methods to not attempt
  // to transform the values we are specifying here.
  use_manual_datum_ = true;
  manual_datum_set_ = true;

  transform_good_ = false;
  return true;
}

void NavSatTransform::setManualDatum()
{
  sensor_msgs::msg::NavSatFix fix;
  fix.latitude = manual_datum_geopose_.position.latitude;
  fix.longitude = manual_datum_geopose_.position.longitude;
  fix.altitude = manual_datum_geopose_.position.altitude;
  fix.header.stamp = this->now();
  fix.position_covariance[0] = 0.1;
  fix.position_covariance[4] = 0.1;
  fix.position_covariance[8] = 0.1;
  fix.position_covariance_type = sensor_msgs::msg::NavSatStatus::STATUS_FIX;
  sensor_msgs::msg::NavSatFix::SharedPtr fix_ptr =
    std::make_shared<sensor_msgs::msg::NavSatFix>(fix);
  setTransformGps(fix_ptr);

  nav_msgs::msg::Odometry odom;
  if (gps_odom_in_cartesian_frame_){
    // apply orientation because cartesian frame is always in enu.
    odom.pose.pose.orientation = request->geo_pose.orientation;
  } else {
    odom.pose.pose.orientation.x = 0.;
    odom.pose.pose.orientation.y = 0.;
    odom.pose.pose.orientation.z = 0.;
    odom.pose.pose.orientation.w = 1.;
  }
  odom.pose.pose.position.x = 0.;
  odom.pose.pose.position.y = 0.;
  odom.pose.pose.position.z = 0.;
  odom.header.frame_id = world_frame_id_;
  odom.child_frame_id = base_link_frame_id_;
  nav_msgs::msg::Odometry::SharedPtr odom_ptr =
    std::make_shared<nav_msgs::msg::Odometry>(odom);
  setTransformOdometry(odom_ptr);

  sensor_msgs::msg::Imu imu;
  imu.orientation = manual_datum_geopose_.orientation;
  imu.header.frame_id = base_link_frame_id_;
  sensor_msgs::msg::Imu::SharedPtr imu_ptr =
    std::make_shared<sensor_msgs::msg::Imu>(imu);
  imuCallback(imu_ptr);
}

bool NavSatTransform::toLLCallback(
  const std::shared_ptr<robot_localization::srv::ToLL::Request> request,
  std::shared_ptr<robot_localization::srv::ToLL::Response> response)
{
  if (!transform_good_) {
    return false;
  }
  tf2::Vector3 point(request->map_point.x, request->map_point.y,
    request->map_point.z);
  mapToLL(
    point, response->ll_point.latitude, response->ll_point.longitude,
    response->ll_point.altitude);

  return true;
}

bool NavSatTransform::fromLLCallback(
  const std::shared_ptr<robot_localization::srv::FromLL::Request> request,
  std::shared_ptr<robot_localization::srv::FromLL::Response> response)
{
  double altitude = request->ll_point.altitude;
  double longitude = request->ll_point.longitude;
  double latitude = request->ll_point.latitude;

  tf2::Transform cartesian_pose;

  double cartesian_x {};
  double cartesian_y {};
  double cartesian_z {};

  if (use_local_cartesian_) {
    gps_local_cartesian_.Forward(
      latitude,
      longitude,
      altitude,
      cartesian_x,
      cartesian_y,
      cartesian_z);
  } else {
    // Transform to UTM using the fixed utm_zone_
    int zone_tmp;
    bool northp_tmp;
    GeographicLib::UTMUPS::Forward(
      latitude, longitude,
      zone_tmp, northp_tmp, cartesian_x, cartesian_y, utm_zone_);
  }

  cartesian_pose.setOrigin(tf2::Vector3(cartesian_x, cartesian_y, altitude));

  // nav_msgs::msg::Odometry gps_odom;

  if (!transform_good_) {
    return false;
  }

  response->map_point = cartesianToMap(cartesian_pose).pose.pose.position;

  return true;
}

bool NavSatTransform::setUTMZoneCallback(
  const std::shared_ptr<robot_localization::srv::SetUTMZone::Request> request,
  std::shared_ptr<robot_localization::srv::SetUTMZone::Response>)
{
  double x_unused;
  double y_unused;
  int prec_unused;
  GeographicLib::MGRS::Reverse(
    request->utm_zone, utm_zone_, northp_, x_unused, y_unused,
    prec_unused, true);
  // Toggle flags such that transforms get updated to user utm zone
  force_user_utm_ = true;
  use_manual_datum_ = false;
  transform_good_ = false;
  has_transform_gps_ = false;
  RCLCPP_INFO(this->get_logger(), "UTM zone set to %d %s", utm_zone_, northp_ ? "north" : "south");
  return true;
}

nav_msgs::msg::Odometry NavSatTransform::cartesianToMap(
  const tf2::Transform & cartesian_pose) const
{
  nav_msgs::msg::Odometry gps_odom{};

  // Set header information stamp because we would like to know the robot's
  // position at that timestamp
  gps_odom.header.frame_id = world_frame_id_;
  gps_odom.header.stamp = gps_update_time_;

  // Now fill out the message. Set the orientation to the identity.
  if (gps_odom_in_cartesian_frame_) {
    // we prefer to publish odometry in a world-fixed frame that is always ENU.
    tf2::toMsg(latest_cartesian_pose_, gps_odom.pose.pose);
  } else {
    tf2::Transform transformed_cartesian_gps{};

    transformed_cartesian_gps.mult(cartesian_world_transform_, cartesian_pose);
    transformed_cartesian_gps.setRotation(tf2::Quaternion::getIdentity());
  
    tf2::toMsg(transformed_cartesian_gps, gps_odom.pose.pose);
  }

  gps_odom.pose.pose.position.z = (zero_altitude_ ? 0.0 :
    gps_odom.pose.pose.position.z);

  return gps_odom;
}

void NavSatTransform::mapToLL(
  const tf2::Vector3 & point,
  double & latitude,
  double & longitude,
  double & altitude) const
{
  tf2::Transform odom_as_cartesian{};

  if (gps_odom_in_cartesian_frame_) {
    odom_as_cartesian.setOrigin(point);
  } else {
    tf2::Transform pose{};
    pose.setOrigin(point);
    pose.setRotation(tf2::Quaternion::getIdentity());

    odom_as_cartesian.mult(cartesian_world_trans_inverse_, pose);
    //odom_as_cartesian.setRotation(tf2::Quaternion::getIdentity());
  }

  // Now convert the data back to lat/long and place into the message
<<<<<<< HEAD
  if (use_local_cartesian_) {
    gps_local_cartesian_.Reverse(
      odom_as_cartesian.getOrigin().getX(),
      odom_as_cartesian.getOrigin().getY(),
      odom_as_cartesian.getOrigin().getZ(),
      latitude, longitude, altitude
    );
  } else {
    navsat_conversions::UTMtoLL(
      odom_as_cartesian.getOrigin().getY(),
      odom_as_cartesian.getOrigin().getX(),
      utm_zone_,
      latitude,
      longitude);
    altitude = odom_as_cartesian.getOrigin().getZ();
  }
=======
  GeographicLib::UTMUPS::Reverse(
    utm_zone_,
    northp_,
    odom_as_cartesian.getOrigin().getX(),
    odom_as_cartesian.getOrigin().getY(),
    latitude,
    longitude);
  altitude = odom_as_cartesian.getOrigin().getZ();
>>>>>>> 1cb95337
}

void NavSatTransform::getRobotOriginCartesianPose(
  const tf2::Transform & gps_cartesian_pose, tf2::Transform & robot_cartesian_pose,
  const rclcpp::Time & transform_time)
{
  robot_cartesian_pose.setIdentity();

  // Get linear offset from origin for the GPS
  tf2::Transform offset;
  bool can_transform = ros_filter_utilities::lookupTransformSafe(
    tf_buffer_.get(), base_link_frame_id_, gps_frame_id_, transform_time,
    transform_timeout_, offset);

  if (can_transform) {
    // Get the orientation we'll use for our UTM->world transform
    tf2::Quaternion cartesian_orientation = transform_orientation_;
    tf2::Matrix3x3 mat(cartesian_orientation);

    // Add the offsets
    double roll;
    double pitch;
    double yaw;
    mat.getRPY(roll, pitch, yaw);
    yaw += (magnetic_declination_ + yaw_offset_ + utm_meridian_convergence_);
    cartesian_orientation.setRPY(roll, pitch, yaw);

    // Rotate the GPS linear offset by the orientation
    // Zero out the orientation, because the GPS orientation is meaningless, and
    // if it's non-zero, it will make the the computation of robot_cartesian_pose
    // erroneous.
    offset.setOrigin(tf2::quatRotate(cartesian_orientation, offset.getOrigin()));
    offset.setRotation(tf2::Quaternion::getIdentity());

    // Update the initial pose
    robot_cartesian_pose = offset.inverse() * gps_cartesian_pose;
  } else {
    if (gps_frame_id_ != "") {
      RCLCPP_ERROR(
        this->get_logger(),
        "Unable to obtain %s -> %s transform. "
        "Will assume navsat device is mounted at robots origin",
        base_link_frame_id_.c_str(), gps_frame_id_.c_str());
    }

    robot_cartesian_pose = gps_cartesian_pose;
  }
}

void NavSatTransform::getRobotOriginWorldPose(
  const tf2::Transform & gps_odom_pose, tf2::Transform & robot_odom_pose,
  const rclcpp::Time & transform_time)
{
  robot_odom_pose = gps_odom_pose;

  // Remove the offset from base_link
  tf2::Transform gps_offset_rotated;
  bool can_transform = ros_filter_utilities::lookupTransformSafe(
    tf_buffer_.get(), base_link_frame_id_, gps_frame_id_, transform_time,
    transform_timeout_, gps_offset_rotated);

  if (can_transform) {
    tf2::Transform robot_orientation;
    can_transform = ros_filter_utilities::lookupTransformSafe(
      tf_buffer_.get(), world_frame_id_, base_link_frame_id_, transform_time,
      transform_timeout_, robot_orientation);

    if (can_transform) {
      // Zero out rotation because we don't care about the orientation of the
      // GPS receiver relative to base_link
      gps_offset_rotated.setOrigin(
        tf2::quatRotate(
          robot_orientation.getRotation(), gps_offset_rotated.getOrigin()));
      gps_offset_rotated.setRotation(tf2::Quaternion::getIdentity());
      // simplified calculation for robot_odom_pose = gps_offset_rotated.inverse() * gps_odom_pose
      robot_odom_pose.setOrigin(gps_odom_pose.getOrigin() - gps_offset_rotated.getOrigin());
    } else {
      RCLCPP_ERROR(
        this->get_logger(),
        "Could not obtain %s -> %s transform. "
        "Will not remove offset of navsat device from robot's origin",
        world_frame_id_.c_str(), base_link_frame_id_.c_str());
    }
  } else {
    RCLCPP_ERROR(
      this->get_logger(),
      "Could not obtain %s -> %s transform. "
      "Will not remove offset of navsat device from robot's origin.",
      base_link_frame_id_.c_str(), gps_frame_id_.c_str());
  }
}

void NavSatTransform::gpsFixCallback(
  const sensor_msgs::msg::NavSatFix::SharedPtr msg)
{
  gps_frame_id_ = msg->header.frame_id;

  if (gps_frame_id_.empty()) {
    RCLCPP_ERROR(
      this->get_logger(),
      "NavSatFix message has empty frame_id. "
      "Will assume navsat device is mounted at robot's origin");
  }

  // Make sure the GPS data is usable
  bool good_gps =
    (msg->status.status != sensor_msgs::msg::NavSatStatus::STATUS_NO_FIX &&
    !std::isnan(msg->altitude) && !std::isnan(msg->latitude) &&
    !std::isnan(msg->longitude));

  if (good_gps) {
    // If we haven't computed the transform yet, then
    // store this message as the initial GPS data to use
    if (!transform_good_) {
      if (!use_manual_datum_)
        setTransformGps(msg);
      else if (!manual_datum_set_ && world_frame_id_ != "") {
        // hold back initial datum callback until here,
        // such that a valid gps fix altitude and a valid world frame id are obtained.
        if (isnan(manual_datum_req_->geo_pose.position.altitude))
          manual_datum_req_->geo_pose.position.altitude = msg->altitude;
        auto response = std::make_shared<robot_localization::srv::SetDatum::Response>();
        datumCallback(manual_datum_req_, response);
      }
    }

    double cartesian_x = 0;
    double cartesian_y = 0;
<<<<<<< HEAD
    double cartesian_z = msg->altitude;

    if (use_local_cartesian_) {
      gps_local_cartesian_.Forward(
        msg->latitude,
        msg->longitude,
        msg->altitude,
        cartesian_x,
        cartesian_y,
        cartesian_z);
    } else {
      std::string cartesian_zone_tmp;
      navsat_conversions::LLtoUTM(
        msg->latitude,
        msg->longitude,
        cartesian_y,
        cartesian_x,
        cartesian_zone_tmp);
    }
    latest_cartesian_pose_.setOrigin(tf2::Vector3(cartesian_x, cartesian_y, cartesian_z));
    latest_cartesian_pose_.setRotation(tf2::Quaternion::getIdentity());
=======
    int zone_tmp;
    bool northp_tmp;
    GeographicLib::UTMUPS::Forward(
      msg->latitude, msg->longitude,
      zone_tmp, northp_tmp, cartesian_x, cartesian_y);
    latest_cartesian_pose_.setOrigin(tf2::Vector3(cartesian_x, cartesian_y, msg->altitude));
>>>>>>> 1cb95337
    latest_cartesian_covariance_.setZero();

    // Copy the measurement's covariance matrix so that we can rotate it later
    for (size_t i = 0; i < POSITION_SIZE; i++) {
      for (size_t j = 0; j < POSITION_SIZE; j++) {
        latest_cartesian_covariance_(i, j) =
          msg->position_covariance[POSITION_SIZE * i + j];
      }
    }

    gps_update_time_ = msg->header.stamp;
    gps_updated_ = true;
  }
}

void NavSatTransform::imuCallback(const sensor_msgs::msg::Imu::SharedPtr msg)
{
  // We need the baseLinkFrameId_ from the odometry message, so
  // we need to wait until we receive it.
  if (has_transform_odom_) {
    /* This method only gets called if we don't yet have the
     * IMU data (the subscriber gets shut down once we compute
     * the transform), so we can assumed that every IMU message
     * that comes here is meant to be used for that purpose. */
    tf2::fromMsg(msg->orientation, transform_orientation_);

    // Correct for the IMU's orientation w.r.t. base_link
    tf2::Transform target_frame_trans;
    bool can_transform = ros_filter_utilities::lookupTransformSafe(
      tf_buffer_.get(), base_link_frame_id_, msg->header.frame_id,
      msg->header.stamp, transform_timeout_, target_frame_trans);

    if (can_transform) {
      //FIXME: use this and comment out the old implementation.
      tf2::Quaternion q = target_frame_trans.getRotation();
      transform_orientation_ = (transform_orientation_ * q.inverse()).normalize();

      /*
      double roll_offset = 0;
      double pitch_offset = 0;
      double yaw_offset = 0;
      double roll = 0;
      double pitch = 0;
      double yaw = 0;
      ros_filter_utilities::quatToRPY(
        target_frame_trans.getRotation(),
        roll_offset, pitch_offset, yaw_offset);
      ros_filter_utilities::quatToRPY(transform_orientation_, roll, pitch, yaw);

      // Apply the offset (making sure to bound them), and throw them in a
      // vector
      tf2::Vector3 rpy_angles(
        angles::normalize_angle(roll - roll_offset),
        angles::normalize_angle(pitch - pitch_offset),
        angles::normalize_angle(yaw - yaw_offset));

      // Now we need to rotate the roll and pitch by the yaw offset value.
      // Imagine a case where an IMU is mounted facing sideways. In that case
      // pitch for the IMU's world frame is roll for the robot.
      tf2::Matrix3x3 mat;
      mat.setRPY(0.0, 0.0, yaw_offset);
      rpy_angles = mat * rpy_angles;
      transform_orientation_.setRPY(
        rpy_angles.getX(), rpy_angles.getY(),
        rpy_angles.getZ());
      */

      has_transform_imu_ = true;
    }
  }
}

void NavSatTransform::odomCallback(
  const nav_msgs::msg::Odometry::SharedPtr msg)
{
  world_frame_id_ = msg->header.frame_id;
  base_link_frame_id_ = msg->child_frame_id;

  if (!transform_good_) {
    setTransformOdometry(msg);
  }

  tf2::fromMsg(msg->pose.pose, latest_world_pose_);
  latest_odom_covariance_.setZero();
  for (size_t row = 0; row < POSE_SIZE; ++row) {
    for (size_t col = 0; col < POSE_SIZE; ++col) {
      latest_odom_covariance_(row, col) =
        msg->pose.covariance[row * POSE_SIZE + col];
    }
  }

  odom_update_time_ = msg->header.stamp;
  odom_updated_ = true;
}

bool NavSatTransform::prepareFilteredGps(
  sensor_msgs::msg::NavSatFix * filtered_gps)
{
  bool new_data = false;

  if (transform_good_ && odom_updated_) {
    mapToLL(
      latest_world_pose_.getOrigin(), filtered_gps->latitude,
      filtered_gps->longitude, filtered_gps->altitude);

    if (!gps_odom_in_cartesian_frame_) {
      // Rotate the covariance as well
      tf2::Matrix3x3 rot(cartesian_world_trans_inverse_.getRotation());
      Eigen::MatrixXd rot_6d(POSE_SIZE, POSE_SIZE);
      rot_6d.setIdentity();

      for (size_t rInd = 0; rInd < POSITION_SIZE; ++rInd) {
        rot_6d(rInd, 0) = rot.getRow(rInd).getX();
        rot_6d(rInd, 1) = rot.getRow(rInd).getY();
        rot_6d(rInd, 2) = rot.getRow(rInd).getZ();
        rot_6d(rInd + POSITION_SIZE, 3) = rot.getRow(rInd).getX();
        rot_6d(rInd + POSITION_SIZE, 4) = rot.getRow(rInd).getY();
        rot_6d(rInd + POSITION_SIZE, 5) = rot.getRow(rInd).getZ();
      }

      // Rotate the covariance
      latest_odom_covariance_ =
        rot_6d * latest_odom_covariance_.eval() * rot_6d.transpose();
    }

    // Copy the measurement's covariance matrix back
    for (size_t i = 0; i < POSITION_SIZE; i++) {
      for (size_t j = 0; j < POSITION_SIZE; j++) {
        filtered_gps->position_covariance[POSITION_SIZE * i + j] =
          latest_odom_covariance_(i, j);
      }
    }

    filtered_gps->position_covariance_type =
      sensor_msgs::msg::NavSatFix::COVARIANCE_TYPE_KNOWN;
    filtered_gps->status.status =
      sensor_msgs::msg::NavSatStatus::STATUS_GBAS_FIX;
    filtered_gps->header.frame_id = base_link_frame_id_;
    filtered_gps->header.stamp = odom_update_time_;

    // Mark this GPS as used
    odom_updated_ = false;
    new_data = true;
  }

  return new_data;
}

bool NavSatTransform::prepareGpsOdometry(nav_msgs::msg::Odometry * gps_odom)
{
  bool new_data = false;

  if (transform_good_ && gps_updated_) {
    *gps_odom = cartesianToMap(latest_cartesian_pose_);

    if (!gps_odom_in_cartesian_frame_) {
      // Rotate the covariance as well
      tf2::Matrix3x3 rot(cartesian_world_transform_.getRotation());
      Eigen::MatrixXd rot_6d(POSE_SIZE, POSE_SIZE);
      rot_6d.setIdentity();

      for (size_t rInd = 0; rInd < POSITION_SIZE; ++rInd) {
        rot_6d(rInd, 0) = rot.getRow(rInd).getX();
        rot_6d(rInd, 1) = rot.getRow(rInd).getY();
        rot_6d(rInd, 2) = rot.getRow(rInd).getZ();
        rot_6d(rInd + POSITION_SIZE, 3) = rot.getRow(rInd).getX();
        rot_6d(rInd + POSITION_SIZE, 4) = rot.getRow(rInd).getY();
        rot_6d(rInd + POSITION_SIZE, 5) = rot.getRow(rInd).getZ();
      }

      // Rotate the covariance
      latest_cartesian_covariance_ =
        rot_6d * latest_cartesian_covariance_.eval() * rot_6d.transpose();
    }
    
    new_data = true;
  }

  if (new_data){
    tf2::Transform transformed_cartesian_gps;
    tf2::fromMsg(gps_odom->pose.pose, transformed_cartesian_gps);

    // Want the pose of the vehicle origin, not the GPS
    tf2::Transform transformed_cartesian_robot;
    rclcpp::Time time(static_cast<double>(gps_odom->header.stamp.sec) +
      static_cast<double>(gps_odom->header.stamp.nanosec) /
      1000000000.0);
    getRobotOriginWorldPose(transformed_cartesian_gps, transformed_cartesian_robot, time);

    // Now fill out the message. Set the orientation to the identity.
    tf2::toMsg(transformed_cartesian_robot, gps_odom->pose.pose);
    gps_odom->pose.pose.position.z =
      (zero_altitude_ ? 0.0 : gps_odom->pose.pose.position.z);

    // Copy the measurement's covariance matrix so that we can rotate it later
    for (size_t i = 0; i < POSE_SIZE; i++) {
      for (size_t j = 0; j < POSE_SIZE; j++) {
        gps_odom->pose.covariance[POSE_SIZE * i + j] =
          latest_cartesian_covariance_(i, j);
      }
    }

    // The offset from gps_frame_id to base_link_frame_id has been considered in transformed_cartesian_robot.
    gps_odom->child_frame_id = base_link_frame_id_;

    // Mark this GPS as used
    gps_updated_ = false;
  }

  return new_data;
}

void NavSatTransform::setTransformGps(
  const sensor_msgs::msg::NavSatFix::SharedPtr & msg)
{
  double cartesian_x {};
  double cartesian_y {};
  double cartesian_z {};
  if (use_local_cartesian_) {
    const double hae_altitude {};
    gps_local_cartesian_.Reset(msg->latitude, msg->longitude, hae_altitude);
    gps_local_cartesian_.Forward(
      msg->latitude,
      msg->longitude,
      msg->altitude,
      cartesian_x,
      cartesian_y,
      cartesian_z);

    // UTM meridian convergence is not meaningful when using local cartesian, so set it to 0.0
    utm_meridian_convergence_ = 0.0;
  } else {
    double k_tmp;
    double utm_meridian_convergence_degrees;
    try {
      // If we're using a fixed UTM zone, then we want to use the zone that the user gave us.
      int set_zone = force_user_utm_ ? utm_zone_ : -1;
      GeographicLib::UTMUPS::Forward(
        msg->latitude, msg->longitude, utm_zone_, northp_,
        cartesian_x, cartesian_y, utm_meridian_convergence_degrees, k_tmp, set_zone);
    } catch (const GeographicLib::GeographicErr & e) {
      RCLCPP_ERROR_STREAM(this->get_logger(), e.what());
      return;
    }
    utm_meridian_convergence_ = utm_meridian_convergence_degrees *
      navsat_conversions::RADIANS_PER_DEGREE;
  }

  RCLCPP_INFO(
    this->get_logger(), "Datum (latitude, longitude, altitude) is (%0.2f, %0.2f, %0.2f)",
    msg->latitude, msg->longitude, msg->altitude);
  RCLCPP_INFO(
    this->get_logger(), "Datum %s coordinate is (%d %s, %0.2f, %0.2f)",
    ((use_local_cartesian_) ? "Local Cartesian" : "UTM"),
    utm_zone_, (northp_ ? "north" : "south"), cartesian_x, cartesian_y);

  transform_cartesian_pose_.setOrigin(tf2::Vector3(cartesian_x, cartesian_y, msg->altitude));
  transform_cartesian_pose_.setRotation(tf2::Quaternion::getIdentity());
  has_transform_gps_ = true;
}

void NavSatTransform::setTransformOdometry(
  const nav_msgs::msg::Odometry::SharedPtr & msg)
{
  tf2::fromMsg(msg->pose.pose, transform_world_pose_);
  has_transform_odom_ = true;

  // TODO(anyone) add back in Eloquent
  // ROS_INFO_STREAM_ONCE("Initial odometry pose is " << transform_world_pose_);

  // Users can optionally use the (potentially fused) heading from
  // the odometry source, which may have multiple fused sources of
  // heading data, and so would act as a better heading for the
  // UTM->world_frame transform.
  if (!transform_good_ && use_odometry_yaw_ && !use_manual_datum_) {
    sensor_msgs::msg::Imu imu;
    imu.orientation = msg->pose.pose.orientation;
    imu.header.frame_id = msg->child_frame_id;
    imu.header.stamp = msg->header.stamp;
    sensor_msgs::msg::Imu::SharedPtr imuPtr =
      std::make_shared<sensor_msgs::msg::Imu>(imu);
    imuCallback(imuPtr);
  }
}

}  // namespace robot_localization<|MERGE_RESOLUTION|>--- conflicted
+++ resolved
@@ -43,7 +43,6 @@
 #include "rclcpp/qos.hpp"
 #include "rclcpp/rclcpp.hpp"
 #include "robot_localization/filter_common.hpp"
-#include "robot_localization/navsat_conversions.hpp"
 #include "robot_localization/ros_filter_utilities.hpp"
 #include "robot_localization/srv/from_ll.hpp"
 #include "robot_localization/srv/set_datum.hpp"
@@ -54,26 +53,29 @@
 #include "tf2/LinearMath/Quaternion.h"
 #include "tf2/LinearMath/Transform.h"
 #include "tf2/LinearMath/Vector3.h"
+#include "tf2_geometry_msgs/tf2_geometry_msgs.hpp"
 #include "tf2_ros/buffer.h"
 #include "tf2_ros/transform_listener.h"
-#include "tf2_geometry_msgs/tf2_geometry_msgs.hpp"
 
 using std::placeholders::_1;
 using std::placeholders::_2;
 using namespace std::chrono_literals;
 
+namespace navsat_conversions{
+  const double RADIANS_PER_DEGREE = M_PIf64 / 180.0;
+}
+
 namespace robot_localization
 {
 NavSatTransform::NavSatTransform(const rclcpp::NodeOptions & options)
 : Node("navsat_transform_node", options),
   base_link_frame_id_("base_link"),
-  broadcast_cartesian_transform_(false),
-  broadcast_cartesian_transform_as_parent_frame_(false),
+  cartesian_scale_(1.0),
   gps_frame_id_(""),
   gps_updated_(false),
-  has_transform_gps_(false),
+  has_transform_enu_to_gps_init_(false),
   has_transform_imu_(false),
-  has_transform_odom_(false),
+  has_transform_world_to_baselink_init_(false),
   magnetic_declination_(0.0),
   odom_updated_(false),
   publish_gps_(false),
@@ -84,24 +86,18 @@
   use_manual_datum_(false),
   manual_datum_set_(false),
   use_odometry_yaw_(false),
-  gps_odom_in_cartesian_frame_(false),
   cartesian_broadcaster_(*this),
   utm_meridian_convergence_(0.0),
-<<<<<<< HEAD
-  utm_zone_(""),
-  world_frame_id_(""),
-=======
   utm_zone_(0),
   northp_(true),
-  world_frame_id_("odom"),
->>>>>>> 1cb95337
+  world_frame_id_(""),
   yaw_offset_(0.0),
   zero_altitude_(false)
 {
   tf_buffer_ = std::make_unique<tf2_ros::Buffer>(this->get_clock());
   tf_listener_ = std::make_unique<tf2_ros::TransformListener>(*tf_buffer_);
 
-  latest_cartesian_covariance_.resize(POSE_SIZE, POSE_SIZE);
+  transform_enu_to_gps_covariance_.resize(POSE_SIZE, POSE_SIZE);
   latest_odom_covariance_.resize(POSE_SIZE, POSE_SIZE);
 
   double frequency = 10.0;
@@ -116,6 +112,7 @@
   use_odometry_yaw_ = this->declare_parameter("use_odometry_yaw", false);
   use_manual_datum_ = this->declare_parameter("wait_for_datum", false);
   use_local_cartesian_ = this->declare_parameter("use_local_cartesian", false);
+  utm_frame_id_ = this->declare_parameter("utm_frame_id", "utm");
   frequency = this->declare_parameter("frequency", frequency);
   delay = this->declare_parameter("delay", delay);
   transform_timeout = this->declare_parameter("transform_timeout", transform_timeout);
@@ -123,7 +120,7 @@
   transform_timeout_ = tf2::durationFromSec(transform_timeout);
 
   broadcast_cartesian_transform_ =
-    this->declare_parameter("broadcast_utm_transform", broadcast_cartesian_transform_);
+    this->declare_parameter("broadcast_utm_transform", false);
 
   if (broadcast_cartesian_transform_) {
     RCLCPP_WARN(
@@ -131,13 +128,13 @@
       "Please use 'broadcast_cartesian_transform' instead.");
   } else {
     broadcast_cartesian_transform_ =
-      this->declare_parameter("broadcast_cartesian_transform", broadcast_cartesian_transform_);
+      this->declare_parameter("broadcast_cartesian_transform", false);
   }
 
   broadcast_cartesian_transform_as_parent_frame_ =
     this->declare_parameter(
     "broadcast_utm_transform_as_parent_frame_",
-    broadcast_cartesian_transform_as_parent_frame_);
+    false);
 
   if (broadcast_cartesian_transform_as_parent_frame_) {
     RCLCPP_WARN(
@@ -147,15 +144,18 @@
     broadcast_cartesian_transform_as_parent_frame_ =
       this->declare_parameter(
       "broadcast_cartesian_transform_as_parent_frame",
-      broadcast_cartesian_transform_as_parent_frame_);
-  }
-
-  if (!broadcast_cartesian_transform_as_parent_frame_) {
+      false);
+  }
+
+  if (!broadcast_cartesian_transform_) {
     gps_odom_in_cartesian_frame_ = this->declare_parameter(
       "publish_gps_odom_in_cartesian_frame",
-      gps_odom_in_cartesian_frame_);
+      false);
     if (gps_odom_in_cartesian_frame_)
-      world_frame_id_ = use_local_cartesian_ ? "local_enu" : "utm";
+      world_frame_id_ = use_local_cartesian_ ? "local_enu" : utm_frame_id_;
+  } else {
+    // since transform from cartesian to odom has been published, no need to do this.
+    gps_odom_in_cartesian_frame_ = false;
   }
 
   datum_srv_ = this->create_service<robot_localization::srv::SetDatum>(
@@ -166,13 +166,9 @@
   from_ll_srv_ = this->create_service<robot_localization::srv::FromLL>(
     "fromLL", std::bind(&NavSatTransform::fromLLCallback, this, _1, _2));
 
-<<<<<<< HEAD
-=======
   set_utm_zone_srv_ = this->create_service<robot_localization::srv::SetUTMZone>(
     "setUTMZone", std::bind(&NavSatTransform::setUTMZoneCallback, this, _1, _2));
 
-  std::vector<double> datum_vals;
->>>>>>> 1cb95337
   if (use_manual_datum_) {
     std::vector<double> datum_vals;
     datum_vals = this->declare_parameter("datum", datum_vals);
@@ -259,9 +255,7 @@
     if (use_manual_datum_ && !manual_datum_set_)
       return;   // still waiting on first valid GPS and odom
 
-    computeTransform();
-
-    if (transform_good_ && !use_odometry_yaw_ && !use_manual_datum_) {
+    if (computeTransform() && !use_odometry_yaw_ && !use_manual_datum_) {
       // Once we have the transform, we don't need the IMU
       imu_sub_.reset();
     }
@@ -280,40 +274,39 @@
   }
 }
 
-void NavSatTransform::computeTransform()
+bool NavSatTransform::computeTransform()
 {
   // When using manual datum, wait for the receive of odometry message so
   // that the base frame and world frame names can be set before
   // the manual datum pose is set. This must be done prior to the transform computation.
-  if (!transform_good_ && has_transform_odom_ && use_manual_datum_) {
+  if (!transform_good_ && has_transform_world_to_baselink_init_ && use_manual_datum_) {
     setManualDatum();
   }
 
   // Only do this if:
   // 1. We haven't computed the odom_frame->cartesian_frame transform before
   // 2. We've received the data we need
-  if (!transform_good_ && has_transform_odom_ && has_transform_gps_ &&
-    has_transform_imu_)
+  if (!transform_good_ && has_transform_world_to_baselink_init_ &&
+    has_transform_enu_to_gps_init_ && has_transform_imu_)
   {
     // The UTM pose we have is given at the location of the GPS sensor on the
     // robot. We need to get the UTM pose of the robot's origin.
-    tf2::Transform transform_cartesian_pose_corrected;
+    tf2::Transform transform_enu_to_baselink_init = transform_enu_to_gps_init_;
     if (!use_manual_datum_) {
-      getRobotOriginCartesianPose(
-        transform_cartesian_pose_, transform_cartesian_pose_corrected,
-        rclcpp::Time(0));
-    } else {
-      transform_cartesian_pose_corrected = transform_cartesian_pose_;
-    }
-
-    // Get the IMU's current RPY values. Need the raw values (for yaw, anyway).
-    tf2::Matrix3x3 mat(transform_orientation_);
-
-    // Convert to RPY
-    double imu_roll;
-    double imu_pitch;
-    double imu_yaw;
-    mat.getRPY(imu_roll, imu_pitch, imu_yaw);
+      tf2::Transform offset;
+      bool can_transform = ros_filter_utilities::lookupTransformSafe(
+        tf_buffer_.get(), base_link_frame_id_, gps_frame_id_, rclcpp::Time(0),
+        transform_timeout_, offset);
+      if (can_transform){
+        transform_enu_to_baselink_init = transform_enu_to_gps_init_ * offset.inverse();
+      } else if (gps_frame_id_ != "") {
+        RCLCPP_ERROR(
+          this->get_logger(),
+          "Unable to obtain %s -> %s transform. "
+          "Will assume navsat device is mounted at robots origin",
+          base_link_frame_id_.c_str(), gps_frame_id_.c_str());
+      }
+    }
 
     /* The IMU's heading was likely originally reported w.r.t. magnetic north.
      * However, all the nodes in robot_localization assume that orientation
@@ -336,47 +329,33 @@
      *      difference we need to add meridian convergence angle when using UTM.
      *      This value will be 0.0 when use_local_cartesian is TRUE.
      */
-    imu_yaw += (magnetic_declination_ + yaw_offset_ +
-      utm_meridian_convergence_);
+    tf2::Quaternion q_yaw_offset;
+    q_yaw_offset.setRPY(0., 0., yaw_offset_ + magnetic_declination_ + utm_meridian_convergence_);
 
     RCLCPP_INFO(
       this->get_logger(),
       "Corrected for magnetic declination of %g, "
-      "user-specified offset of %g and meridian convergence of %g. "
-      "Transform heading factor is now %g",
-      magnetic_declination_, yaw_offset_, utm_meridian_convergence_, imu_yaw);
-
-    // Convert to tf-friendly structures
-    tf2::Quaternion imu_quat;
-    imu_quat.setRPY(0.0, 0.0, imu_yaw);
+      "user-specified offset of %g and meridian convergence of %g. ",
+      magnetic_declination_, yaw_offset_, utm_meridian_convergence_);
+
+    tf2::Quaternion imu_quat = q_yaw_offset * rot_localenu_to_baselink_init_;
 
     // The transform order will be orig_odom_pos * orig_cartesian_pos_inverse *
     // cur_cartesian_pos. Doing it this way will allow us to cope with having non-zero
     // odometry position when we get our first GPS message.
-    tf2::Transform cartesian_pose_with_orientation;
-    cartesian_pose_with_orientation.setOrigin(
-      transform_cartesian_pose_corrected.getOrigin());
+    tf2::Transform transform_enu_to_baselink;
+    transform_enu_to_baselink.setOrigin(
+      transform_enu_to_baselink_init.getOrigin());
     // In case the cartisian -> base_link does not involve orientation,
     // override the orientation from the IMU source.
-    cartesian_pose_with_orientation.setRotation(imu_quat);
-
-    // Remove roll and pitch from odometry pose
-    // Must be done because roll and pitch is removed from cartesian_pose_with_orientation
-    double odom_roll {};
-    double odom_pitch {};
-    double odom_yaw {};
-    tf2::Matrix3x3(transform_world_pose_.getRotation()).getRPY(odom_roll, odom_pitch, odom_yaw);
-    tf2::Quaternion odom_quat;
-    odom_quat.setRPY(0.0, 0.0, odom_yaw);
-    tf2::Transform transform_world_pose_yaw_only(transform_world_pose_);
-    transform_world_pose_yaw_only.setRotation(odom_quat);
+    transform_enu_to_baselink.setRotation(imu_quat);
 
     // odom -> base_link -> cartesian
-    cartesian_world_transform_.mult(
-      transform_world_pose_yaw_only,
-      cartesian_pose_with_orientation.inverse());
-
-    cartesian_world_trans_inverse_ = cartesian_world_transform_.inverse();
+    transform_world_to_enu_.mult(
+      transform_world_to_baselink_init_,
+      transform_enu_to_baselink.inverse());
+
+    transform_enu_to_world_ = transform_world_to_enu_.inverse();
 
     transform_good_ = true;
 
@@ -387,23 +366,26 @@
     if (broadcast_cartesian_transform_) {
       geometry_msgs::msg::TransformStamped cartesian_transform_stamped;
       cartesian_transform_stamped.header.stamp = this->now();
-      std::string cartesian_frame_id = (use_local_cartesian_ ? "local_enu" : "utm");
+      std::string cartesian_frame_id = (use_local_cartesian_ ? "local_enu" : utm_frame_id_);
       cartesian_transform_stamped.header.frame_id =
         (broadcast_cartesian_transform_as_parent_frame_ ? cartesian_frame_id : world_frame_id_);
       cartesian_transform_stamped.child_frame_id =
         (broadcast_cartesian_transform_as_parent_frame_ ? world_frame_id_ : cartesian_frame_id);
       cartesian_transform_stamped.transform =
         (broadcast_cartesian_transform_as_parent_frame_ ?
-        tf2::toMsg(cartesian_world_trans_inverse_) : tf2::toMsg(cartesian_world_transform_));
+        tf2::toMsg(transform_enu_to_world_) : tf2::toMsg(transform_world_to_enu_));
       cartesian_transform_stamped.transform.translation.z =
         (zero_altitude_ ? 0.0 : cartesian_transform_stamped.transform.translation.z);
       cartesian_broadcaster_.sendTransform(cartesian_transform_stamped);
     }
-  }
+    return true;
+  }
+
+  return false;
 }
 
 bool NavSatTransform::datumCallback(
-  robot_localization::srv::SetDatum::Request::SharedPtr request,
+  const robot_localization::srv::SetDatum::Request::SharedPtr request,
   robot_localization::srv::SetDatum::Response::SharedPtr)
 {
   // store manual data geopose until the transform can be computed.
@@ -438,7 +420,7 @@
   nav_msgs::msg::Odometry odom;
   if (gps_odom_in_cartesian_frame_){
     // apply orientation because cartesian frame is always in enu.
-    odom.pose.pose.orientation = request->geo_pose.orientation;
+    odom.pose.pose.orientation = manual_datum_geopose_.orientation;
   } else {
     odom.pose.pose.orientation.x = 0.;
     odom.pose.pose.orientation.y = 0.;
@@ -536,7 +518,7 @@
   force_user_utm_ = true;
   use_manual_datum_ = false;
   transform_good_ = false;
-  has_transform_gps_ = false;
+  has_transform_enu_to_gps_init_ = false;
   RCLCPP_INFO(this->get_logger(), "UTM zone set to %d %s", utm_zone_, northp_ ? "north" : "south");
   return true;
 }
@@ -551,21 +533,27 @@
   gps_odom.header.frame_id = world_frame_id_;
   gps_odom.header.stamp = gps_update_time_;
 
-  // Now fill out the message. Set the orientation to the identity.
+  // Now fill out the message.
+  // cartisian_pose indicates transform from enu reference (local_enu or utm) to gps.
   if (gps_odom_in_cartesian_frame_) {
     // we prefer to publish odometry in a world-fixed frame that is always ENU.
-    tf2::toMsg(latest_cartesian_pose_, gps_odom.pose.pose);
+    tf2::toMsg(cartesian_pose, gps_odom.pose.pose);
   } else {
-    tf2::Transform transformed_cartesian_gps{};
-
-    transformed_cartesian_gps.mult(cartesian_world_transform_, cartesian_pose);
-    transformed_cartesian_gps.setRotation(tf2::Quaternion::getIdentity());
-  
-    tf2::toMsg(transformed_cartesian_gps, gps_odom.pose.pose);
-  }
-
-  gps_odom.pose.pose.position.z = (zero_altitude_ ? 0.0 :
-    gps_odom.pose.pose.position.z);
+    tf2::Transform transform_world_to_gps{};
+
+    transform_world_to_gps.mult(transform_world_to_enu_, cartesian_pose);
+    // transform_world_to_gps.setRotation(tf2::Quaternion::getIdentity());
+    // scale horizontal displacement
+    if (!use_local_cartesian_){
+      tf2::Vector3 scaled_translation = transform_world_to_gps.getOrigin();
+      scaled_translation.setX(scaled_translation.getX() / cartesian_scale_);
+      scaled_translation.setY(scaled_translation.getY() / cartesian_scale_);
+      transform_world_to_gps.setOrigin(scaled_translation);
+    }
+    tf2::toMsg(transform_world_to_gps, gps_odom.pose.pose);
+  }
+
+  if (zero_altitude_) gps_odom.pose.pose.position.z = 0.0;
 
   return gps_odom;
 }
@@ -582,15 +570,19 @@
     odom_as_cartesian.setOrigin(point);
   } else {
     tf2::Transform pose{};
-    pose.setOrigin(point);
+    // if we are using local ENU or UTM has considered scaling,
+    // we don't need to scale from real world to projection plane.
+    pose.setOrigin(use_local_cartesian_ ? point : tf2::Vector3(
+      point.x() * cartesian_scale_,
+      point.y() * cartesian_scale_,
+      point.z()));
     pose.setRotation(tf2::Quaternion::getIdentity());
 
-    odom_as_cartesian.mult(cartesian_world_trans_inverse_, pose);
+    odom_as_cartesian.mult(transform_enu_to_world_, pose);
     //odom_as_cartesian.setRotation(tf2::Quaternion::getIdentity());
   }
 
   // Now convert the data back to lat/long and place into the message
-<<<<<<< HEAD
   if (use_local_cartesian_) {
     gps_local_cartesian_.Reverse(
       odom_as_cartesian.getOrigin().getX(),
@@ -598,16 +590,10 @@
       odom_as_cartesian.getOrigin().getZ(),
       latitude, longitude, altitude
     );
-  } else {
-    navsat_conversions::UTMtoLL(
-      odom_as_cartesian.getOrigin().getY(),
-      odom_as_cartesian.getOrigin().getX(),
-      utm_zone_,
-      latitude,
-      longitude);
-    altitude = odom_as_cartesian.getOrigin().getZ();
-  }
-=======
+    return;
+  }
+
+  // else
   GeographicLib::UTMUPS::Reverse(
     utm_zone_,
     northp_,
@@ -616,7 +602,6 @@
     latitude,
     longitude);
   altitude = odom_as_cartesian.getOrigin().getZ();
->>>>>>> 1cb95337
 }
 
 void NavSatTransform::getRobotOriginCartesianPose(
@@ -633,7 +618,7 @@
 
   if (can_transform) {
     // Get the orientation we'll use for our UTM->world transform
-    tf2::Quaternion cartesian_orientation = transform_orientation_;
+    tf2::Quaternion cartesian_orientation = rot_localenu_to_baselink_init_;
     tf2::Matrix3x3 mat(cartesian_orientation);
 
     // Add the offsets
@@ -673,26 +658,20 @@
   robot_odom_pose = gps_odom_pose;
 
   // Remove the offset from base_link
-  tf2::Transform gps_offset_rotated;
+  tf2::Transform transform_baselink_to_gps;
   bool can_transform = ros_filter_utilities::lookupTransformSafe(
     tf_buffer_.get(), base_link_frame_id_, gps_frame_id_, transform_time,
-    transform_timeout_, gps_offset_rotated);
+    transform_timeout_, transform_baselink_to_gps);
 
   if (can_transform) {
     tf2::Transform robot_orientation;
     can_transform = ros_filter_utilities::lookupTransformSafe(
       tf_buffer_.get(), world_frame_id_, base_link_frame_id_, transform_time,
       transform_timeout_, robot_orientation);
-
     if (can_transform) {
-      // Zero out rotation because we don't care about the orientation of the
-      // GPS receiver relative to base_link
-      gps_offset_rotated.setOrigin(
-        tf2::quatRotate(
-          robot_orientation.getRotation(), gps_offset_rotated.getOrigin()));
-      gps_offset_rotated.setRotation(tf2::Quaternion::getIdentity());
-      // simplified calculation for robot_odom_pose = gps_offset_rotated.inverse() * gps_odom_pose
-      robot_odom_pose.setOrigin(gps_odom_pose.getOrigin() - gps_offset_rotated.getOrigin());
+      // add in rotated vector from gps frame to base_link
+      robot_orientation.setOrigin(tf2::Vector3(0., 0., 0.));
+      robot_odom_pose.setOrigin(gps_odom_pose.getOrigin() - (robot_orientation * transform_baselink_to_gps).getOrigin());
     } else {
       RCLCPP_ERROR(
         this->get_logger(),
@@ -745,7 +724,6 @@
 
     double cartesian_x = 0;
     double cartesian_y = 0;
-<<<<<<< HEAD
     double cartesian_z = msg->altitude;
 
     if (use_local_cartesian_) {
@@ -757,30 +735,22 @@
         cartesian_y,
         cartesian_z);
     } else {
-      std::string cartesian_zone_tmp;
-      navsat_conversions::LLtoUTM(
-        msg->latitude,
-        msg->longitude,
-        cartesian_y,
-        cartesian_x,
-        cartesian_zone_tmp);
-    }
-    latest_cartesian_pose_.setOrigin(tf2::Vector3(cartesian_x, cartesian_y, cartesian_z));
-    latest_cartesian_pose_.setRotation(tf2::Quaternion::getIdentity());
-=======
-    int zone_tmp;
-    bool northp_tmp;
-    GeographicLib::UTMUPS::Forward(
-      msg->latitude, msg->longitude,
-      zone_tmp, northp_tmp, cartesian_x, cartesian_y);
-    latest_cartesian_pose_.setOrigin(tf2::Vector3(cartesian_x, cartesian_y, msg->altitude));
->>>>>>> 1cb95337
-    latest_cartesian_covariance_.setZero();
+      int zone_tmp;
+      bool northp_tmp;
+      GeographicLib::UTMUPS::Forward(
+        msg->latitude, msg->longitude,
+        zone_tmp, northp_tmp, cartesian_x, cartesian_y);
+    }
+
+    // This is from enu/utm to gps frame, not base_link.
+    transform_enu_to_gps_.setOrigin(tf2::Vector3(cartesian_x, cartesian_y, cartesian_z));
+    transform_enu_to_gps_.setRotation(tf2::Quaternion::getIdentity());
+    transform_enu_to_gps_covariance_.setZero();
 
     // Copy the measurement's covariance matrix so that we can rotate it later
     for (size_t i = 0; i < POSITION_SIZE; i++) {
       for (size_t j = 0; j < POSITION_SIZE; j++) {
-        latest_cartesian_covariance_(i, j) =
+        transform_enu_to_gps_covariance_(i, j) =
           msg->position_covariance[POSITION_SIZE * i + j];
       }
     }
@@ -792,14 +762,15 @@
 
 void NavSatTransform::imuCallback(const sensor_msgs::msg::Imu::SharedPtr msg)
 {
-  // We need the baseLinkFrameId_ from the odometry message, so
+  // We need the base_link_frame_id_ from the odometry message, so
   // we need to wait until we receive it.
-  if (has_transform_odom_) {
+  if (has_transform_world_to_baselink_init_) {
     /* This method only gets called if we don't yet have the
      * IMU data (the subscriber gets shut down once we compute
      * the transform), so we can assumed that every IMU message
      * that comes here is meant to be used for that purpose. */
-    tf2::fromMsg(msg->orientation, transform_orientation_);
+    // orientation from local_enu -> base_link (express in imu_frame first)
+    tf2::fromMsg(msg->orientation, rot_localenu_to_baselink_init_);
 
     // Correct for the IMU's orientation w.r.t. base_link
     tf2::Transform target_frame_trans;
@@ -808,39 +779,9 @@
       msg->header.stamp, transform_timeout_, target_frame_trans);
 
     if (can_transform) {
-      //FIXME: use this and comment out the old implementation.
+      // use full quaternion rotation and comment out the old implementation.
       tf2::Quaternion q = target_frame_trans.getRotation();
-      transform_orientation_ = (transform_orientation_ * q.inverse()).normalize();
-
-      /*
-      double roll_offset = 0;
-      double pitch_offset = 0;
-      double yaw_offset = 0;
-      double roll = 0;
-      double pitch = 0;
-      double yaw = 0;
-      ros_filter_utilities::quatToRPY(
-        target_frame_trans.getRotation(),
-        roll_offset, pitch_offset, yaw_offset);
-      ros_filter_utilities::quatToRPY(transform_orientation_, roll, pitch, yaw);
-
-      // Apply the offset (making sure to bound them), and throw them in a
-      // vector
-      tf2::Vector3 rpy_angles(
-        angles::normalize_angle(roll - roll_offset),
-        angles::normalize_angle(pitch - pitch_offset),
-        angles::normalize_angle(yaw - yaw_offset));
-
-      // Now we need to rotate the roll and pitch by the yaw offset value.
-      // Imagine a case where an IMU is mounted facing sideways. In that case
-      // pitch for the IMU's world frame is roll for the robot.
-      tf2::Matrix3x3 mat;
-      mat.setRPY(0.0, 0.0, yaw_offset);
-      rpy_angles = mat * rpy_angles;
-      transform_orientation_.setRPY(
-        rpy_angles.getX(), rpy_angles.getY(),
-        rpy_angles.getZ());
-      */
+      rot_localenu_to_baselink_init_ = (rot_localenu_to_baselink_init_ * q.inverse()).normalize();
 
       has_transform_imu_ = true;
     }
@@ -882,7 +823,7 @@
 
     if (!gps_odom_in_cartesian_frame_) {
       // Rotate the covariance as well
-      tf2::Matrix3x3 rot(cartesian_world_trans_inverse_.getRotation());
+      tf2::Matrix3x3 rot(transform_enu_to_world_.getRotation());
       Eigen::MatrixXd rot_6d(POSE_SIZE, POSE_SIZE);
       rot_6d.setIdentity();
 
@@ -928,11 +869,11 @@
   bool new_data = false;
 
   if (transform_good_ && gps_updated_) {
-    *gps_odom = cartesianToMap(latest_cartesian_pose_);
+    *gps_odom = cartesianToMap(transform_enu_to_gps_);
 
     if (!gps_odom_in_cartesian_frame_) {
       // Rotate the covariance as well
-      tf2::Matrix3x3 rot(cartesian_world_transform_.getRotation());
+      tf2::Matrix3x3 rot(transform_world_to_enu_.getRotation());
       Eigen::MatrixXd rot_6d(POSE_SIZE, POSE_SIZE);
       rot_6d.setIdentity();
 
@@ -946,26 +887,26 @@
       }
 
       // Rotate the covariance
-      latest_cartesian_covariance_ =
-        rot_6d * latest_cartesian_covariance_.eval() * rot_6d.transpose();
-    }
-    
+      transform_enu_to_gps_covariance_ =
+        rot_6d * transform_enu_to_gps_covariance_.eval() * rot_6d.transpose();
+    }
+
     new_data = true;
   }
 
   if (new_data){
-    tf2::Transform transformed_cartesian_gps;
-    tf2::fromMsg(gps_odom->pose.pose, transformed_cartesian_gps);
+    tf2::Transform transform_world_to_gps;
+    tf2::fromMsg(gps_odom->pose.pose, transform_world_to_gps);
 
     // Want the pose of the vehicle origin, not the GPS
-    tf2::Transform transformed_cartesian_robot;
+    tf2::Transform transform_world_to_baselink;
     rclcpp::Time time(static_cast<double>(gps_odom->header.stamp.sec) +
       static_cast<double>(gps_odom->header.stamp.nanosec) /
       1000000000.0);
-    getRobotOriginWorldPose(transformed_cartesian_gps, transformed_cartesian_robot, time);
-
-    // Now fill out the message. Set the orientation to the identity.
-    tf2::toMsg(transformed_cartesian_robot, gps_odom->pose.pose);
+    getRobotOriginWorldPose(transform_world_to_gps, transform_world_to_baselink, time);
+
+    // Now fill out the message.
+    tf2::toMsg(transform_world_to_baselink, gps_odom->pose.pose);
     gps_odom->pose.pose.position.z =
       (zero_altitude_ ? 0.0 : gps_odom->pose.pose.position.z);
 
@@ -973,11 +914,11 @@
     for (size_t i = 0; i < POSE_SIZE; i++) {
       for (size_t j = 0; j < POSE_SIZE; j++) {
         gps_odom->pose.covariance[POSE_SIZE * i + j] =
-          latest_cartesian_covariance_(i, j);
+          transform_enu_to_gps_covariance_(i, j);
       }
     }
 
-    // The offset from gps_frame_id to base_link_frame_id has been considered in transformed_cartesian_robot.
+    // tf gps_frame_id -> base_link_frame_id has been considered in getRobotOriginWorldPose.
     gps_odom->child_frame_id = base_link_frame_id_;
 
     // Mark this GPS as used
@@ -993,6 +934,7 @@
   double cartesian_x {};
   double cartesian_y {};
   double cartesian_z {};
+  std::string utm_zone;
   if (use_local_cartesian_) {
     const double hae_altitude {};
     gps_local_cartesian_.Reset(msg->latitude, msg->longitude, hae_altitude);
@@ -1003,7 +945,6 @@
       cartesian_x,
       cartesian_y,
       cartesian_z);
-
     // UTM meridian convergence is not meaningful when using local cartesian, so set it to 0.0
     utm_meridian_convergence_ = 0.0;
   } else {
@@ -1021,29 +962,32 @@
     }
     utm_meridian_convergence_ = utm_meridian_convergence_degrees *
       navsat_conversions::RADIANS_PER_DEGREE;
+    cartesian_scale_ = k_tmp;
+    utm_zone = GeographicLib::UTMUPS::EncodeZone(utm_zone_, northp_);
   }
 
   RCLCPP_INFO(
     this->get_logger(), "Datum (latitude, longitude, altitude) is (%0.2f, %0.2f, %0.2f)",
     msg->latitude, msg->longitude, msg->altitude);
   RCLCPP_INFO(
-    this->get_logger(), "Datum %s coordinate is (%d %s, %0.2f, %0.2f)",
+    this->get_logger(), "Datum %s coordinate is (%s %s, %0.2f, %0.2f)",
     ((use_local_cartesian_) ? "Local Cartesian" : "UTM"),
-    utm_zone_, (northp_ ? "north" : "south"), cartesian_x, cartesian_y);
-
-  transform_cartesian_pose_.setOrigin(tf2::Vector3(cartesian_x, cartesian_y, msg->altitude));
-  transform_cartesian_pose_.setRotation(tf2::Quaternion::getIdentity());
-  has_transform_gps_ = true;
+    utm_zone.c_str(), (northp_ ? "north" : "south"), cartesian_x, cartesian_y);
+
+  transform_enu_to_gps_init_.setOrigin(tf2::Vector3(cartesian_x, cartesian_y, msg->altitude));
+  transform_enu_to_gps_init_.setRotation(tf2::Quaternion::getIdentity());
+  has_transform_enu_to_gps_init_ = true;
 }
 
 void NavSatTransform::setTransformOdometry(
   const nav_msgs::msg::Odometry::SharedPtr & msg)
 {
-  tf2::fromMsg(msg->pose.pose, transform_world_pose_);
-  has_transform_odom_ = true;
+  // tf from world_frame_id_ -> baselink_frame_id
+  tf2::fromMsg(msg->pose.pose, transform_world_to_baselink_init_);
+  has_transform_world_to_baselink_init_ = true;
 
   // TODO(anyone) add back in Eloquent
-  // ROS_INFO_STREAM_ONCE("Initial odometry pose is " << transform_world_pose_);
+  // RCLCPP_INFO_ONCE(this->get_logger(), "Initial odometry pose is %s", transform_world_to_baselink_init_);
 
   // Users can optionally use the (potentially fused) heading from
   // the odometry source, which may have multiple fused sources of
