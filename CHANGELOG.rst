--- conflicted
+++ resolved
@@ -2,7 +2,6 @@
 Changelog for package robot_localization
 ^^^^^^^^^^^^^^^^^^^^^^^^^^^^^^^^^^^^^^^^
 
-<<<<<<< HEAD
 x.1.1 (2014-04-11)
 ------------------
 * Added cmake_modules dependency for Eigen support, and added include to silence boost::signals warning from tf include
@@ -19,25 +18,7 @@
 * Some documentation cleanup
 * Added UTM transform node and launch file
 * Bug fixes
-=======
-1.1.1 (2014-04-11)
-------------------
-* Added cmake_modules dependency for Eigen support, and added include to silence boost::signals warning from tf include
 
-1.1.2 (2014-04-11)
-------------------
-* Updated covariance correction formulation to "Joseph form" to improve filter stability.
-* Implemented new versioning scheme.
-
-1.1.3 (2014-06-22)
-------------------
-* Some changes to ease GPS integration
-* Addition of differential integration of pose data
-* Some documentation cleanup
-* Added UTM transform node and launch file
-* Bug fixes
-
-1.1.4 (2014-08-22)
+x.1.4 (2014-08-22)
 ------------------
 * Adding utm_transform_node to install targets
->>>>>>> 56813952
